# api.pyx
""" This is a cython 'builtin' module which wraps parts of the Max/MSP c-api
for the `py` external.

- imports
- compile-time conditional imports
- compile-time constants
- python c-api imports
- helper cdef functions
- extension classes
    - [x] MaxObject
    - [x] Atom
    - [x] Table
    - [x] Buffer
    - [x] Dictionary
    - [x] Database
    - [ ] Linklist
    - [x] Binbuf
    - [x] Atombuf
    - [ ] Hashtab
    - [ ] AtomArray
    - [x] Patcher
    - [x] Box
    - [x] PyExternal
- helper functions


see: `py-js/source/projects/py/api.md` for further details
"""

# ----------------------------------------------------------------------------
# imports
from collections import namedtuple


from cython.view cimport array as cvarray
from cpython.ref cimport PyObject
from cpython cimport Py_buffer
from libc.stdint cimport uintptr_t
from libc.string cimport strcpy, strlen

cimport api_max as mx  # api is a cython keyword!
cimport api_msp as mp
cimport api_py as px

# ----------------------------------------------------------------------------
# compile-time conditional imports

cdef extern from *:
    """
    #define INCLUDE_NUMPY 0
    """
    bint INCLUDE_NUMPY

if INCLUDE_NUMPY:
    import numpy as np
    cimport numpy as np
    np.import_array()


# ----------------------------------------------------------------------------
# compile-time constants

cpdef enum:
    MAX_CHARS = 32767
    PY_MAX_ATOMS = 1024


# ----------------------------------------------------------------------------
# python c-api imports

# TODO: can't this be imported from cimport!
cdef extern from "Python.h":
    const char* PyUnicode_AsUTF8(object unicode)
    unicode PyUnicode_FromString(const char *u)

# ----------------------------------------------------------------------------
# helper cdef functions


cdef mx.t_symbol* str_to_sym(str string):
    """converts a python string to a t_symbol*

    gensym(str s) -> t_symbol*
    """
    return mx.gensym(string.encode('utf-8'))


cdef str sym_to_str(mx.t_symbol* symbol):
    """converts a max symbol to a python string"""
    return symbol.s_name.decode()


cdef mx.t_symbol* bytes_to_sym(bytes string):
    """converts a python string to a t_symbol*"""
    return mx.gensym(string)


cdef bytes sym_to_bytes(mx.t_symbol* symbol):
    """converts a max symbol to a python string"""
    return <bytes>symbol.s_name

# ============================================================================
# Named Tuples

Rgb = namedtuple('Rgb', ['red', 'green', 'blue'])
Rgba = namedtuple('Rgba', ['red', 'green', 'blue', 'alpha'])
Rect = namedtuple('Rect', ['x', 'y', 'width', 'height'])

# ============================================================================
# EXTENSION TYPES





# ----------------------------------------------------------------------------
# api.MaxObject


cdef class MaxObject:
    """A wrapper for a Max t_object
    """
    cdef mx.t_object *ptr
    cdef bint ptr_owner
    cdef public str classname

    def __cinit__(self):
        self.ptr = NULL
        self.ptr_owner = False

    def __dealloc__(self):
        # De-allocate if not null and flag is set
        if self.ptr is not NULL and self.ptr_owner is True:
            mx.object_free(self.ptr)
            self.ptr = NULL

    def __init__(self, classname: str, *args, namespace: str = "box"):
        cdef Atom atom = Atom(*args)
        self.classname = classname
        self.ptr = <mx.t_object*>mx.object_new_typed(
            str_to_sym(namespace), str_to_sym(classname), atom.size, atom.ptr)
<<<<<<< HEAD
        self.classname = classname
=======
        self.ptr_owner = True        
>>>>>>> 096eefa8

    @staticmethod
    def from_str(classname: str, parsestr: str, namespace: str = "box") -> MaxObject:
        """Create a new object with one or more atoms parsed from a C-string. 

        The object's new method must have an A_GIMME signature.
        """
        cdef MaxObject obj = MaxObject.__new__(MaxObject)
        obj.ptr_owner = True
        obj.ptr = <mx.t_object*>mx.object_new_parse(
            str_to_sym(namespace), str_to_sym(classname), parsestr.encode("utf8"))
        obj.classname = classname
        return obj

    @staticmethod
    cdef MaxObject from_ptr(mx.t_object *ptr, bint owner=False) -> MaxObject:
        # Call to __new__ bypasses __init__ constructor
        cdef MaxObject obj = MaxObject.__new__(MaxObject)
        cdef mx.t_symbol * name = mx.object_classname(<mx.t_object *>ptr)
        obj.ptr = ptr
        obj.ptr_owner = owner
        if name is not NULL:
            obj.classname = sym_to_str(name)
        else:
            obj.classname = "newobj"
        return obj

    def method_exists(self, str name) -> bool:
        """checks if named method exists"""
        if mx.getfn(<mx.t_object *>self.ptr, str_to_sym(name)):
            return True
        return False

    def _method_noargs(self, str name):
        """object method call with no arguments"""
        cdef mx.t_max_err err = mx.object_method_typed(
            <mx.t_object *>self.ptr, str_to_sym(name), 0, NULL, NULL)
        if err == mx.MAX_ERR_NONE:
            return
        return error(f"method '{name}' call failed")

    def _method_args(self, str name, *args):
        """strongly typed object method call with arguments"""
        cdef Atom atom = Atom(*args)
        cdef mx.t_max_err err = mx.object_method_typed(
            <mx.t_object *>self.ptr, str_to_sym(name), atom.size, atom.ptr, NULL)
        if err == mx.MAX_ERR_NONE:
            return
        return error(f"method '{name}' call failed")

    def _method_parsestr(self, str name, str parsestr):
        """combines object_method_typed() + atom_setparse() to define method arguments."""
        cdef mx.t_max_err err = mx.object_method_parse(
            <mx.t_object *>self.ptr, str_to_sym(name), parsestr.encode('utf8'), NULL)
        if err == mx.MAX_ERR_NONE:
            return
        return error(f"method '{name}' call failed")

    def _method_float(self, str name, float number):
        """wrapper for object_method_typed() that passes a single float as an argument"""
        cdef mx.t_max_err err = mx.object_method_float(
            <mx.t_object *>self.ptr, str_to_sym(name), number, NULL)
        if err == mx.MAX_ERR_NONE:
            return
        return error(f"method '{name}' call failed")

    def _method_double(self, str name, double number):
        """wrapper for object_method_typed() that passes a single double as an argument"""
        cdef mx.t_max_err err = mx.object_method_double(
            <mx.t_object *>self.ptr, str_to_sym(name), number, NULL)
        if err == mx.MAX_ERR_NONE:
            return
        return error(f"method '{name}' call failed")

    def _method_long(self, str name, long number):
        """wrapper for object_method_typed() that passes a single long as an argument"""
        cdef mx.t_max_err err = mx.object_method_long(
            <mx.t_object *>self.ptr, str_to_sym(name), number, NULL)
        if err == mx.MAX_ERR_NONE:
            return
        return error(f"method '{name}' call failed")

    def _method_sym(self, str name, str symbol):
        """wrapper for object_method_typed() that passes a single t_symbol as an argument"""
        cdef mx.t_max_err err = mx.object_method_sym(
            <mx.t_object *>self.ptr, str_to_sym(name), str_to_sym(symbol), NULL)
        if err == mx.MAX_ERR_NONE:
            return
        return error(f"method '{name}' call failed")

    def call(self, str name, *args, parse=False):
        """general call object method function (strongly typed)"""
        if len(args) == 0:
            return self._method_noargs(name)
        elif len(args) == 1:
            if isinstance(args[0], str):
                if parse:
                    return self._method_parsestr(name, args[0])
                else:
                    return self._method_sym(name, args[0])
            elif isinstance(args[0], float):
                return self._method_double(name, args[0])
            elif isinstance(args[0], int):
                return self._method_long(name, args[0])
            elif isinstance(args[0], list):
                return self.call(name, *args[0])
            elif isinstance(args[0], tuple):
                return self.call(name, *args[0])
            elif isinstance(args[0], set):
                return self.call(name, *args[0])
        else:
            return self._method_args(name, *args)

    def get_attr_sym(self, str name) -> str:
        """Retrieves the value of an attribute, given its parent object and name."""
        cdef mx.t_symbol *attr_sym = <mx.t_symbol *>mx.object_attr_getsym(
             <mx.t_object *>self.ptr, str_to_sym(name))
        return sym_to_str(attr_sym)

    def set_attr_sym(self, str name, str value):
        """Sets the value of an attribute, given its parent object and name."""
        cdef mx.t_max_err err = mx.object_attr_setsym(<mx.t_object *>self.ptr, 
            str_to_sym(name), str_to_sym(value))
        if err != mx.MAX_ERR_NONE:
            return error(f"could not set attr '{name}' value '{value}'");

    def get_attr_long(self, str name) -> int:
        """Retrieves the value of an attribute, given its parent object and name."""
        return mx.object_attr_getlong(<mx.t_object *>self.ptr, str_to_sym(name))

    def set_attr_long(self, str name, int value):
        """Sets the value of an attribute, given its parent object and name."""
        cdef mx.t_max_err err = mx.object_attr_setlong(<mx.t_object *>self.ptr, 
            str_to_sym(name), value)
        if err != mx.MAX_ERR_NONE:
            return error(f"could not set attr '{name}' value '{value}'");

    def get_attr_float(self, str name) -> float:
        """Retrieves the value of an attribute, given its parent object and name."""
        return mx.object_attr_getfloat (<mx.t_object *>self.ptr, str_to_sym(name))

    def set_attr_float(self, str name, float value):
        """Sets the value of an attribute, given its parent object and name."""
        cdef mx.t_max_err err = mx.object_attr_setfloat(<mx.t_object *>self.ptr,
            str_to_sym(name), value)
        if err != mx.MAX_ERR_NONE:
            return error(f"could not set attr '{name}' value '{value}'");

    def get_attr_char(self, str name) -> bool:
        """Retrieves the value of an attribute, given its parent and name"""
        return mx.object_attr_getchar(<mx.t_object *>self.ptr, str_to_sym(name))

    def set_attr_char(self, str name, bint value):
        """Sets the value of an attribute, given its parent object and name."""
        cdef mx.t_max_err err = mx.object_attr_setchar(<mx.t_object *>self.ptr,
            str_to_sym(name), value)
        if err != mx.MAX_ERR_NONE:
            return error(f"could not set attr '{name}' value '{value}'");

    def set_attr_from_str(self, str name, str value):
        """Set an attribute value with one or more atoms parsed from a C-string."""
        cdef mx.t_max_err err = mx.object_attr_setparse(<mx.t_object *>self.ptr, 
            str_to_sym(name), value.encode('utf-8'))

    cdef mx.t_object * clone(self):
        """return clone of object"""
        return <mx.t_object *>mx.object_clone(<mx.t_object *>self.ptr)

# ----------------------------------------------------------------------------
# api.Atom

cdef class Atom:
    """A wrapper class for a Max t_atom
    """
    cdef mx.t_atom *ptr
    cdef public long size
    cdef bint ptr_owner

    def __cinit__(self):
        self.ptr_owner = False

    def __dealloc__(self):
        # De-allocate if not null and flag is set
        if self.ptr is not NULL and self.ptr_owner is True:
            mx.sysmem_freeptr(self.ptr)
            self.ptr = NULL

    def __init__(self, *args):
        if len(args)==1 and isinstance(args[0], list):
            args = args[0]
        self.size = len(args)
        self.ptr = <mx.t_atom *>mx.sysmem_newptr(self.size * sizeof(mx.t_atom))
        self.ptr_owner=True
        if self.ptr is NULL:
            raise MemoryError

        cdef int i
        for i, obj in enumerate(args):
            self[i] = obj

    def __iter__(self):
        return iter(self.to_list())

    def __len__(self):
        return self.size

    def __getitem__(self, int idx) -> object:
        if self.is_symbol(idx):
            return self.get_string(idx)

        elif self.is_float(idx):
            return self.get_float(idx)

        elif self.is_long(idx):
            return self.get_long(idx)

        else:
            raise TypeError

    def __setitem__(self, int idx, object value):
        if isinstance(value, str):
            self.set_symbol(idx, value)
        elif isinstance(value, float):
            self.set_float(idx, value)
        elif isinstance(value, int):
            self.set_long(idx, value)
        elif isinstance(value, bytes):
            self.set_bytes(idx, value)
        else:
            raise TypeError

    def set_float(self, int idx, float f):
        """Inserts a float into a t_atom and change its type to A_FLOAT."""
        mx.atom_setfloat(self.ptr + idx, f)

    def get_float(self, int idx=0) -> float:
        """Retrieves a float value from a t_atom."""
        return <float>mx.atom_getfloat(self.ptr + idx)

    def set_long(self, int idx, long x):
        """Inserts an integer into a t_atom and change its type to A_LONG."""
        mx.atom_setlong(self.ptr + idx, x)

    def get_long(self, int idx=0) -> long:
        """Retrieves a long integer value from a t_atom."""
        return <long>mx.atom_getlong(self.ptr + idx)

    def get_int(self, int idx=0) -> int:
        """Retrieves an integer value from a t_atom."""
        return <int>mx.atom_getlong(self.ptr + idx)

    def set_symbol(self, int idx, str symbol):
        """Inserts a t_symbol∗ into a t_atom and change its type to A_SYM."""
        mx.atom_setsym(self.ptr + idx, str_to_sym(symbol))

    cdef mx.t_symbol *get_symbol(self, int idx=0):
        """Retrieves a t_symbol ∗ value from a t_atom."""
        return mx.atom_getsym(self.ptr + idx)

    def get_string(self, int idx=0) -> str:
        """Retrieves a string value from a symbol t_atom."""
        return sym_to_str(self.get_symbol(idx))

    def set_bytes(self, int idx, bytes x):
        """Inserts an integer into a t_atom and change its type to A_LONG."""
        mx.atom_setsym(self.ptr + idx, bytes_to_sym(x))

    def get_bytes(self, int idx=0) -> bytes:
        """Retrieves a long integer value from a t_atom."""
        return sym_to_bytes(mx.atom_getsym(self.ptr + idx))

    cdef bint is_symbol(self, int idx=0):
        """check if index points to a symbol"""
        return (self.ptr + idx).a_type == mx.A_SYM

    cdef bint is_long(self, int idx=0):
        """check if index points to a long"""
        return (self.ptr + idx).a_type == mx.A_LONG

    cdef bint is_float(self, int idx=0):
        """check if index points to a float"""
        return (self.ptr + idx).a_type == mx.A_FLOAT

    def to_list(self) -> list:
        cdef int i
        _res = []
        for i in range(self.size):
            if self.is_symbol(i):
                _res.append(self.get_string(i))
            elif self.is_long(i):
                _res.append(self.get_int(i))
            elif self.is_float(i):
                _res.append(self.get_float(i))
        return _res

    def to_string(self) -> str:
        """Convert an array of atoms into a C-string.
        """

        cdef long textsize = 0
        cdef char *text = NULL
        cdef mx.t_max_err err
        cdef bytes result
        
        err = mx.atom_gettext(self.size, <mx.t_atom *>self.ptr,  &textsize, 
            &text, mx.OBEX_UTIL_ATOM_GETTEXT_DEFAULT)
        if (err == mx.MAX_ERR_NONE and textsize and text):
           result = <bytes>text

        if (text):
            mx.sysmem_freeptr(text)

        return result.decode()

    # if INCLUDE_NUMPY:
    #     def to_np_array(self):
    #         return np.array(self.to_list(), dtype=np.float64)

    def display(self):
        cdef int i
        for i in range(self.size):
            if self.is_float(i):
                print("is_float:", i)
            elif self.is_symbol(i):
                print("is_symbol:", i)
                s = self.get_string(i)
                print("string:", type(s))
            else:
                print("other:", i)

    @staticmethod
    cdef Atom from_ptr(mx.t_atom *ptr, long size, bint owner=False):
        # Call to __new__ bypasses __init__ constructor
        cdef Atom atom = Atom.__new__(Atom)
        atom.ptr = ptr
        atom.ptr_owner = owner
        atom.size = size
        return atom

    @staticmethod
    cdef Atom new(long size):
        """create an empty Atom instance with an aribitrary length"""
        cdef mx.t_atom *ptr = <mx.t_atom *>mx.sysmem_newptr(size * sizeof(mx.t_atom))
        if ptr is NULL:
            raise MemoryError
        return Atom.from_ptr(ptr, size, owner=True)

    @staticmethod
    def from_str(parsestr: str) -> Atom:
        """Parse a string into an Atom instance."""
        cdef mx.t_atom *ptr = NULL
        cdef long size = 0
        cdef mx.t_max_err err = mx.atom_setparse(&size, &ptr, parsestr.encode("utf8"))
        if err != mx.MAX_ERR_NONE:
            raise TypeError
        return Atom.from_ptr(ptr, size, owner=True)

    @staticmethod
    def from_seq(seq: object) -> Atom:
        # if not seq:
        #     return
        cdef long size = len(seq)
        cdef mx.t_atom *ptr = <mx.t_atom *>mx.sysmem_newptr(size * sizeof(mx.t_atom))
        if ptr is NULL:
            raise MemoryError

        cdef int i
        for i, obj in enumerate(seq):

            if isinstance(obj, float):
                mx.atom_setfloat(ptr+i, <float>obj)

            elif isinstance(obj, int):
                mx.atom_setlong(ptr+i, <long>obj)

            elif isinstance(obj, bytes):
                mx.atom_setsym(ptr+i, mx.gensym(obj))

            elif isinstance(obj, str):
                mx.atom_setsym(ptr+i, str_to_sym(obj))

            else:
                error(f"cannot convert: {obj}")
                continue

        return Atom.from_ptr(ptr, size, owner=True)

    def is_string(self, int idx = 0) -> bool:
        """Determines whether or not an atom represents a t_string object."""
        return bool(mx.atomisstring(self.ptr + idx))

    def is_atomarray(self, int idx = 0) -> bool:
        """Determines whether or not an atom represents a t_atomarray object."""
        return bool(mx.atomisatomarray(self.ptr + idx))

    def is_dictionary(self, int idx = 0) -> bool:
        """Determines whether or not an atom represents a t_dictionary object."""
        return bool(mx.atomisdictionary(self.ptr + idx))

    cdef resize_ptr(self, mx.t_ptr_size new_size):
        """Resize an existing pointer."""
        self.ptr = <mx.t_atom *>mx.sysmem_resizeptr(<mx.t_atom *>self.ptr, 
            new_size * sizeof(mx.t_atom))

    cdef mx.t_max_err setchar_array(self, long ac, long count, unsigned char *vals):
        """Assign an array of char values to an array of atoms.
        """
        if ac > self.size:
            self.resize_ptr(ac)
        return mx.atom_setchar_array(ac, self.ptr, count, vals)

    cdef mx.t_max_err getchar_array(self, long count, unsigned char *vals):
        """Fetch an array of char values from an array of atoms.
        """
        return mx.atom_getchar_array(self.size, self.ptr, count, vals)

    cdef mx.t_max_err setlong_array(self, long ac, long count, mx.t_atom_long *vals):
        """Assign an array of long values to an array of atoms.
        """
        if ac > self.size:
            self.resize_ptr(ac)
        return mx.atom_setlong_array(ac, self.ptr, count, vals)

    cdef mx.t_max_err getlong_array(self, long count, mx.t_atom_long *vals):
        """Fetch an array of long values from an array of atoms.
        """
        return mx.atom_getlong_array(self.size, self.ptr, count, vals)

    cdef mx.t_max_err setfloat_array(self, long ac, long count, float *vals):
        """Assign an array of float values to an array of atoms.
        """
        if ac > self.size:
            self.resize_ptr(ac)
        return mx.atom_setfloat_array(ac, self.ptr, count, vals)

    cdef mx.t_max_err getfloat_array(self, long count, float *vals):
        """Fetch an array of float values from an array of atoms.
        """
        return mx.atom_getfloat_array(self.size, self.ptr, count, vals)

    cdef mx.t_max_err setdouble_array(self, long ac, long count, double *vals):
        """Assign an array of double values to an array of atoms.
        """
        if ac > self.size:
            self.resize_ptr(ac)
        return mx.atom_setdouble_array(ac, self.ptr, count, vals)

    cdef mx.t_max_err getdouble_array(self, long count, double *vals):
        """Fetch an array of double values from an array of atoms.
        """
        return mx.atom_getdouble_array(self.size, self.ptr, count, vals)

    cdef mx.t_max_err setsym_array(self, long ac, long count, mx.t_symbol **vals):
        """Assign an array of t_symbol values to an array of atoms.
        """
        if ac > self.size:
            self.resize_ptr(ac)
        return mx.atom_setsym_array(ac, self.ptr, count, vals)

    cdef mx.t_max_err getsym_array(self, long count, mx.t_symbol **vals):
        """Fetch an array of t_symbol values from an array of atoms.
        """
        return mx.atom_getsym_array(self.size, self.ptr, count, vals)

    cdef mx.t_max_err setatom_array(self, long ac, long count, mx.t_atom *vals):
        """Assign an array of t_atom values to an array of atoms.
        """
        if ac > self.size:
            self.resize_ptr(ac)
        return mx.atom_setatom_array(ac, self.ptr, count, vals)

    cdef mx.t_max_err getatom_array(self, long count, mx.t_atom *vals):
        """Fetch an array of t_symbol values from an array of atoms.
        """
        return mx.atom_getatom_array(self.size, self.ptr, count, vals)

    cdef mx.t_max_err setobj_array(self, long ac, long count, mx.t_object **vals):
        """Assign an array of t_object values to an array of atoms.
        """
        if ac > self.size:
            self.resize_ptr(ac)
        return mx.atom_setobj_array(ac, self.ptr, count, vals)

    cdef mx.t_max_err getobj_array(self, long count, mx.t_object **vals):
        """Fetch an array of t_object values from an array of atoms.
        """
        return mx.atom_getobj_array(self.size, self.ptr, count, vals)

    cdef mx.t_max_err setparse(self, const char *parsestr):
        """Parse a C-string into an array of atoms.
        """
        return mx.atom_setparse(&self.size, <mx.t_atom **>&self.ptr, parsestr)

    cdef mx.t_max_err setbinbuf(self, void *buf):
        """set binbuf content into an array of atoms.
        """
        return mx.atom_setbinbuf(&self.size, <mx.t_atom **>&self.ptr, buf)

    cdef mx.t_max_err setattrval(self, mx.t_symbol *attrname, mx.t_object *obj):
        """set attribute value into an array of atoms.
        """
        return mx.atom_setattrval(&self.size, <mx.t_atom **>&self.ptr, attrname, obj)

    cdef mx.t_max_err setobjval(self, mx.t_object *obj):
        """set object value into an array of atoms.
        """
        return mx.atom_setobjval(&self.size, <mx.t_atom **>&self.ptr, obj)


# ----------------------------------------------------------------------------
# api.Table

# TODO: ??? create new table using         
# self.obj = <mx.t_object*>mx.object_new_typed(
#       mx.CLASS_BOX, mx.gensym("table"), argc, argv)

cdef class Table:
    """A wrapper class to acess a pre-existing Max table
    """
    cdef public str name
    cdef long **storage
    cdef readonly long size

    def __cinit__(self):
        self.name = None
        self.storage = NULL
        self.size = 0

    def __init__(self, str name):
        self.name = name
        check = mx.table_get(str_to_sym(name), &self.storage, &self.size)
        assert check == 0, f"table with name '{name}' doesn't exist"

    def populate(self, list[int] xs):
        """populate table from python list[int]"""
        if len(xs) <= self.size:
            for i, x in enumerate(xs):
                self.storage[0][i] = <long>x
        else:
            for i in range(self.size):
                self.storage[0][i] = <long>xs[i]

    def as_list(self):
        """converts table to python list of ints"""

        cdef long value
        cdef list[int] xs = []

        for i in range(self.size):
            value = self.storage[0][i]
            xs.append(<int>value)

        return xs

# ----------------------------------------------------------------------------
# api.Buffer

cdef class Buffer:
    """A wrapper class for a Max buffer~ object"""
    cdef public str name
    cdef mp.t_buffer_obj *obj
    cdef mp.t_buffer_ref *ref
    cdef bint is_locked
    cdef float* samples
    cdef float[:] s_buffer # cython memoryview
    cdef Py_ssize_t shape
    cdef Py_ssize_t strides

    def __cinit__(self):
        self.name = None
        self.obj = NULL
        self.ref = NULL
        self.samples = NULL
        self.is_locked = False

    def __dealloc__(self):
        # De-allocate if not null
        if self.ref is not NULL:
            mx.object_free(self.ref)
            self.ref = NULL

    def __init__(self, str name, str filename, int duration = -1, int channels = 1):
        """create a buffer from scratch given name and file to load

        params:
            name: str
            filename: str
            duration: int (ms) (default -1)
            channels: int      (default 1)
        """
        cdef mx.t_atom[4] argv
        cdef int argc = 4
        mx.atom_setsym(argv, str_to_sym(name))
        mx.atom_setsym(argv+1, str_to_sym(filename))        
        mx.atom_setlong(argv+2, duration)
        mx.atom_setlong(argv+3, channels)
        self.obj = <mx.t_object*>mx.object_new_typed(
            mx.CLASS_BOX, mx.gensym("buffer~"), argc, argv)
        self.ref = mp.buffer_ref_new(self.obj, str_to_sym(name))

    def __getbuffer__(self, Py_buffer *buffer, int flags):
        cdef Py_ssize_t itemsize = sizeof(float)
        cdef Py_ssize_t buffersize = <Py_ssize_t>mp.buffer_getframecount(self.obj)

        self.shape = buffersize
        self.strides = itemsize

        self.locksamples()

        buffer.buf = self.samples
        buffer.obj = self
        buffer.len = buffersize * itemsize   # product(shape) * itemsize
        buffer.itemsize = itemsize
        buffer.readonly = 0
        buffer.ndim = 1  
        buffer.format = "f"                     # float not double!
        buffer.shape = &self.shape
        buffer.strides = &self.strides
        buffer.suboffsets = NULL                # for pointer arrays only
        buffer.internal = NULL                  # see References

    def __releasebuffer__(self, Py_buffer *buffer):
        self.unlocksamples()

    @staticmethod
    cdef Buffer from_name(mx.t_object *x, str name):
        """Create a reference to a buffer~ object by name."""
        # Call to __new__ bypasses __init__ constructor
        cdef Buffer buffer = Buffer.__new__(Buffer)
        buffer.ref = mp.buffer_ref_new(x, str_to_sym(name))
        assert(mp.buffer_ref_exists(buffer.ref))
        buffer.name = name
        buffer.obj = mp.buffer_ref_getobject(buffer.ref)
        return buffer


    @staticmethod
    cdef Buffer new(mx.t_object *x, str name, str filename, int duration = -1, int channels = 1):
        """create a buffer from scratch given name and file to load

        params:
            name: str
            filename: str
            duration: int (ms) (default -1)
            channels: int      (default 1)
        """
        # create a buffer
        cdef mx.t_atom[4] argv
        cdef int argc = 4
        mx.atom_setsym(argv, str_to_sym(name))
        mx.atom_setsym(argv+1, str_to_sym(filename))        
        mx.atom_setlong(argv+2, duration)
        mx.atom_setlong(argv+3, channels)
        cdef mx.t_object *b = <mx.t_object*>mx.object_new_typed(
            mx.CLASS_BOX, mx.gensym("buffer~"), argc, argv)
        argc = 3
        mx.atom_setsym(argv, str_to_sym(filename))
        mx.atom_setlong(argv+1, 0) # starting time
        mx.atom_setlong(argv+2, channels)
        mx.typedmess(b, mx.gensym("replace"), argc, argv)

        # now retrieve buffer by name
        return Buffer.from_name(x, name)

    @staticmethod
    cdef Buffer empty(mx.t_object *x, str name, int duration_ms, int channels=1):
        """create a new buffer

        params:
            name: str
            duration: int (ms)
            channels: int      (default 1)
        """
        # create a buffer
        cdef mx.t_atom argv[3];

        # check if another buffer exists with same name
        cdef mp.t_buffer_ref* ref = mp.buffer_ref_new(x, str_to_sym(name))
        # TODO: rethink (overly safe?)
        # if mp.buffer_ref_exists(ref):
        #     return error(f"buffer with name {name} already exists, and was overwritten")

        mx.atom_setsym(argv + 0, str_to_sym(name))
        mx.atom_setlong(argv + 1, duration_ms);
        mx.atom_setlong(argv + 2, channels);
        cdef mx.t_object *b = <mx.t_object*>mx.object_new_typed(
            mx.CLASS_BOX, mx.gensym("buffer~"), 3, argv)

        # now retrieve buffer by name
        return Buffer.from_name(x, name)

    def refresh(self):
        """reset buffer object from ref"""
        self.obj = mp.buffer_ref_getobject(self.ref)

    def change(self, str msg, *args) -> bool:
        """generic structural change method

        May only be used for structural changes to the buffer.

        >>> buf.change("sizeinsamps", 20000)
        """
        cdef Atom atom = Atom.from_seq(args)

        if (self.obj):
            # mp.buffer_edit_begin(self.obj)
            self.buffer_edit_begin()
            mx.object_method_typed(
                <mx.t_object*>self.obj, str_to_sym(msg), atom.size, atom.ptr, NULL)
            # mp.buffer_edit_end(self.obj, 1)
            self.buffer_edit_end()
            self.setdirty()
            return True

        return False

    def framecount(self):
        """Get how many frames long the buffer content is in samples."""
        return mp.buffer_getframecount(self.obj)

    def set_framecount(self, int frames):
        """resize buffer by number of samples (frames)"""
 
        if frames == self.framecount:
            return

        if self.change("sizeinsamps", frames):
            if frames != self.framecount:
                error(f"Could not resize {self.name} "
                      f"frames: {frames} != {self.framecount}")
            assert(frames == self.framecount)
            return

        return error("Resize on null buffer")

    framecount = property(framecount, set_framecount)


    def samplerate(self):
        """Get the buffer's native sample rate in samples per second."""
        return mp.buffer_getsamplerate(self.obj)

    def set_samplerate(self, int samplerate):
        """change buffer samplerate (Hz)"""
        if samplerate == self.samplerate:
            return

        if self.change("sr", samplerate):
            if samplerate != self.samplerate:
                error(f"Could not set samplerate to buffer {self.name} "
                      f"{samplerate} != {self.samplerate}")
            assert(samplerate == self.samplerate)
            return

        return error("Resize on null buffer")

    samplerate = property(samplerate, set_samplerate)


    def duration(self) -> float:
        """Get the buffer's duration in seconds."""
        return self.n_samples / self.samplerate

    def set_duration(self, float duration):
        """resize buffer duration (seconds)"""
        self.set_duration_ms(1000 * duration)

    duration = property(duration, set_duration)


    def duration_ms(self):
        """Get the buffer's duration in milliseconds."""
        return self.duration * 1000

    def set_duration_ms(self, int duration):
        """resize buffer duration (milliseconds)"""

        if duration == int(self.duration_ms):
            return

        if self.change("size", duration):
            return

        return error("Resize on null buffer")

    duration_ms = property(duration_ms, set_duration_ms)


    def change_reference(self, str name):
        """Change a buffer reference to refer to a different buffer object by name."""
        mp.buffer_ref_set(self.ref, str_to_sym(name))
        assert(mp.buffer_ref_exists(self.ref))
        self.obj = mp.buffer_ref_getobject(self.ref)

    def view(self):
        """Open a viewer window to display the contents of the buffer."""
        mp.buffer_view(self.obj)

    @property
    def channelcount(self):
        """Get how many channels are present in the buffer content."""
        return mp.buffer_getchannelcount(self.obj)

    @property
    def millisamplerate(self):
        """Get the buffer's native sample rate in samples per millisecond."""
        return mp.buffer_getmillisamplerate(self.obj)

    @property
    def n_samples(self):
        """Get the number of samples in the buffer."""
        return self.framecount

    # @property
    def filename(self) -> str:
        """Retrieve the name of the last file to be read by a buffer~."""
        return sym_to_str(mp.buffer_getfilename(self.obj))

    def set_filename(self, str filename):
        """set filename, uses 'replace <filename>' to set buffer length, contents from file"""
        self.replace(filename)

    filename = property(filename, set_filename)

    def setdirty(self):
        """Set the buffer's dirty flag, indicating that changes have been made."""
        mp.buffer_setdirty(self.obj)

    def setpadding(self, long samplecount):
        """Set the number of samples with which to zero-pad the buffer~'s contents."""
        mp.buffer_setpadding(self.obj, samplecount)

    def locksamples(self):
        """Claim the buffer∼ and get a pointer to the first sample in memory."""
        self.samples = mp.buffer_locksamples(self.obj)
        self.is_locked = True

    def unlocksamples(self):
        """Release claim on buffer's contents so other objects can read/write to it."""
        mp.buffer_unlocksamples(self.obj)
        if self.samples:
            self.samples = NULL
            self.is_locked = False

    def buffer_edit_begin(self):
        """begin buffer_edit block

        Use `buffer_edit` functions to collapse all operations of locking heavy `b_mutex`,
        setting b_valid flag, waiting on lightweight atomic b_inuse, etc.
        """
        mp.buffer_edit_begin(self.obj)

    def buffer_edit_end(self, int valid=1):
        """end buffer_edit block"""
        mp.buffer_edit_end(self.obj, valid)

    # TODO: add start:end slice
    def get_samples(self):
        """get samples as a memoryview"""
        cdef int i;
        self.s_buffer = cvarray(
            shape=(self.n_samples,), itemsize=sizeof(float), format="f")
        self.locksamples()
        for i in range(self.n_samples):
            self.s_buffer[i] = self.samples[i]
        self.unlocksamples()
        cdef float[:] res = self.s_buffer
        return res

    # float32 is the default in Max/MSP
    def set_samples(self, float[:] samples):
        """set samples from a memoryview"""
        # assert samples.shape[0] <= self.n_samples
        cdef long n_samples = <Py_ssize_t>samples.shape[0]
        cdef int i
        # resize buffer to samples.shape[0]
        self.set_framecount(n_samples)
        self.locksamples()
        for i in range(n_samples):
            self.samples[i] = samples[i]
        self.unlocksamples()

    def send(self, str msg, *args):
        """generic message sender

        Used for all message methods except those modifying
        the buffer structure (size, framecount, ..)
        i.e. not for structural changes which require
        re-allocation of memory.

        >>> buf.send("fill", "sin", 24)
        """
        if not args:
            self._send_single(msg)
        else:
            self._send_multi(msg, *args)

    def _send_single(self, str msg):
        """generic message sender for a one word message
        """
        if (self.obj):
            mx.object_method_typed(
                <mx.t_object*>self.obj, str_to_sym(msg), 0, NULL, NULL)

    def _send_multi(self, str msg, *args):
        """generic message sender for a msg with a list of arguments

        >>> buf.send("fill", "sin", 24)
        """
        cdef Atom atom = Atom.from_seq(args)
        if (self.obj):
            self.locksamples()
            mx.object_method_typed(
                <mx.t_object*>self.obj, str_to_sym(msg), atom.size, atom.ptr, NULL)
            self.unlocksamples()
            self.setdirty()

    def bang(self):
        """redraw buffer display"""
        self.send("bang")

    def apply(self, *args):
        """apply a function to buffer contents

        funcs:
            triangle, hamming, hanning, blackman, welch, (kaiser beta) (windowing)
            gain
            offset
            getdelta
        """
        self.send("apply", *args)

    def clear(self):
        """erase contents of buffer"""
        self.send("clear")

    def clearlow(self):
        """erase contents of buffer via a low priority thread"""
        self.send("clearlow")

    def crop(self, int start, int end):
        """trim audio data in buffer and resize it accordingly"""
        self.change("crop", start, end)

    def duplicate(self, str name):
        """import contents of named buffer"""
        self.change("duplicate", name)

    def enumerate(self):
        """lists (on console) all objects referencing buffer"""
        self.send("enumerate")

    def fill(self, *args):
        """generic fill method

        >>> buf.fill("sin", 24)
        """
        self.send("fill", *args)

    def import_(self, path: str, start: int = 0, duration: int = -1, channels: int = 0):
        """file import

        params:
            filename: str
            start: float (ms)
            duration: float (ms) (negative resizes buffer)
            channels
        """
        if channels:
            self.change("import", path, start, duration, channels)
        else:
            self.change("import", path, start, duration)

    def importreplace(self, path: str, start: int = 0, channels: int = 0):
        """same as import but imports are performed with automatic duration and channel resizing enabled by default
        """
        if channels:
            self.change("importreplace", path, start, channels)
        else:
            self.change("importreplace", path, start)

    def rename(self, str name):
        """combine 'name' and 'set' in one method

        renames buffer to new <name> and tells other objects to refer to it by new name
        """
        self.send("set", name)
        self.send("name", name)

    def normalize(self, float amount):
        """normalize audio in buffer"""
        self.send("normalize", amount)

    def open(self):
        """open sample display"""
        self.send("open")

    def printmodtime(self):
        """posts last modification time to console"""
        self.send("printmodtime")

    read = import_ # read is a synonym for import

    replace = importreplace # replace is a synonym for importreplace

    def close(self):
        """close view window"""
        self.send("wclose")

    def write(self, str path):
        """write contents of buffer to audio file"""
        if path.endswith(".wav"):
            self.send("writewave", path)
        elif path.endswith(".aiff"):
            self.send("writeaiff", path)
        elif path.endswith(".raw"):
            self.send("writeraw", path)
        elif path.endswith(".flac"):
            self.send("writeflac", path)


# ----------------------------------------------------------------------------
# api.Dictionary

# TODO: dict to api.Dict conversion

cdef class Dictionary:
    """A wrapper class for a Max t_dictionary
    """
    cdef mx.t_dictionary *d
    cdef dict type_map

    def __cinit__(self):
        self.d = NULL
        self.type_map = None

    def __init__(self):
        self.d = mx.dictionary_new()
        self.type_map = dict()

    def __dealloc__(self):
        # De-allocate if not null
        if self.d is not NULL:
            mx.object_free(self.d)
            self.d = NULL

    def __setitem__(self, str key, object value):
        if isinstance(value, float):
            self.type_map[key] = 'float'
            self.set_float(key, <double>value)
        elif isinstance(value, int):
            self.type_map[key] = 'long'
            self.set_long(key, <int>value)
        elif isinstance(value, str):
            self.type_map[key] = 'str'
            self.set_sym(key, value)
        elif isinstance(value, list):
            self.type_map[key] = 'list'
            self.set_atoms(key, value)
        elif isinstance(value, bytes):
            self.type_map[key] = 'bytes'
            self.set_bytes(key, value)
        else:
            raise TypeError

    def __getitem__(self, str key):
        return {
            'float': self.get_float,
            'long': self.get_long,
            'str': self.get_sym,
            'bytes': self.get_bytes,
            'list': self.get_atoms,
        }[self.type_map[key]](key)

    def set_long(self, str key, int value):
        """Add a long integer value to the dictionary."""
        return mx.dictionary_appendlong(self.d, str_to_sym(key), value)

    def set_float(self, str key, double value):
        """Add a double-precision float value to the dictionary."""
        return mx.dictionary_appendfloat(self.d, str_to_sym(key), value)

    def set_sym(self, str key, str value):
        """Add a t_symbol* value to the dictionary."""
        return mx.dictionary_appendsym(self.d, str_to_sym(key), str_to_sym(value))

    def set_atom(self, str key, object obj):
        """Add a t_atom* value to the dictionary."""
        cdef Atom atom = Atom(obj)
        return mx.dictionary_appendatom(self.d, str_to_sym(key), atom.ptr)

    def set_atoms(self, str key, *args):
        """Add an array of atoms to the dictionary."""
        cdef Atom atom = Atom(*args)
        return mx.dictionary_appendatoms(self.d, str_to_sym(key), atom.size, atom.ptr)

    def set_bytes(self, str key, bytes value):
        """Add a c-string to the dictionary."""
        return mx.dictionary_appendstring(self.d, str_to_sym(key), value)

    cdef mx.t_max_err appendatomarray(self, mx.t_symbol* key, mx.t_object* value):
        """Add an Atom Array object to the dictionary."""
        return mx.dictionary_appendatomarray(self.d, key, value)

    cdef mx.t_max_err appenddictionary(self, mx.t_symbol* key, mx.t_object* value):
        """Add a dictionary object to the dictionary."""
        return mx.dictionary_appenddictionary(self.d, key, value)

    cdef mx.t_max_err appendobject(self, mx.t_symbol* key, mx.t_object* value):
        """Add an object to the dictionary."""
        return mx.dictionary_appendobject(self.d, key, value)

    cdef mx.t_max_err appendobject_flags(self, mx.t_symbol* key, mx.t_object* value, long flags):
        return mx.dictionary_appendobject_flags(self.d, key, value, flags)

    cdef mx.t_max_err appendbinbuf(self, mx.t_symbol* key, void* value):
        return mx.dictionary_appendbinbuf(self.d, key, value)

    def get_long(self, str key) -> int:
        """Retrieve a long integer from the dictionary."""
        cdef mx.t_atom_long value
        cdef mx.t_max_err err = mx.dictionary_getlong(self.d, str_to_sym(key), &value)
        if err == mx.MAX_ERR_NONE:
            return <int>value
        return error(f"could not get long value from dict with key {key}")

    def get_float(self, str key) -> float:
        """Retrieve a double-precision float from the dictionary."""
        cdef double value
        cdef mx.t_max_err err = mx.dictionary_getfloat(self.d, str_to_sym(key), &value)
        if err == mx.MAX_ERR_NONE:
            return <float>value
        return error(f"could not get float value from dict with key {key}")

    def get_sym(self, str key) -> str:
        """Retrieve a t_symbol* as a python string from the dictionary."""
        cdef mx.t_symbol* value
        cdef mx.t_max_err err = mx.dictionary_getsym(self.d, str_to_sym(key), &value)
        if err == mx.MAX_ERR_NONE:
            return sym_to_str(value)
        return error(f"could not get symbol as str from dict with key {key}")

    def get_bytes(self, str key) -> bytes:
        """Retrieve a bytes object from the dictionary."""
        cdef const char* value
        cdef mx.t_max_err err = mx.dictionary_getstring(self.d, str_to_sym(key), &value)
        if err == mx.MAX_ERR_NONE:
            return <bytes>value
        return error(f"could not get bytes from dict with key {key}")

    def get_atoms(self, str key) -> list:
        """Retrieve the address of a t_atom array of in the dictionary."""
        cdef long argc
        cdef mx.t_atom* argv
        cdef Atom atom
        cdef mx.t_max_err err = mx.dictionary_getatoms(self.d, str_to_sym(key), &argc, &argv)
        if err == mx.MAX_ERR_NONE:
            atom = Atom.from_ptr(argv, argc)
            return atom.to_list()
        return error(f"could not get atoms from dict with key {key}")

    # cdef mx.t_max_err getstring(self, mx.t_symbol* key, const char** value):
    #     """Retrieve a C-string pointer from the dictionary."""
    #     return mx.dictionary_getstring(self.d, key, value)

    cdef mx.t_max_err getatom(self, mx.t_symbol* key, mx.t_atom* value):
        """Copy a t_atom from the dictionary."""
        return mx.dictionary_getatom(self.d, key, value)

    # cdef mx.t_max_err getatoms(self, mx.t_symbol* key, long* argc, mx.t_atom** argv):
    #     """Retrieve the address of a t_atom array of in the dictionary."""
    #     return mx.dictionary_getatoms(self.d, key, argc, argv)

    cdef mx.t_max_err getatoms_ext(self, mx.t_symbol* key, long stringstosymbols, long* argc, mx.t_atom** argv):
        """Retrieve the address of a t_atom array of in the dictionary."""
        return mx.dictionary_getatoms_ext(self.d, key, stringstosymbols, argc, argv)

    cdef mx.t_max_err copyatoms(self, mx.t_symbol* key, long* argc, mx.t_atom** argv):
        """Retrieve copies of a t_atom array in the dictionary."""
        return mx.dictionary_copyatoms(self.d, key, argc, argv)

    cdef mx.t_max_err getatomarray(self, mx.t_symbol* key, mx.t_object** value):
        """Retrieve a t_atomarray pointer from the dictionary."""
        return mx.dictionary_getatomarray(self.d, key, value)

    cdef mx.t_max_err getdictionary(self, mx.t_symbol* key, mx.t_object** value):
        """Retrieve a t_dictionary pointer from the dictionary."""
        return mx.dictionary_getdictionary(self.d, key, value)

    cdef mx.t_max_err get_ex(self, mx.t_symbol* key, long* ac, mx.t_atom** av, char* errstr):
        """Retrieve the address of a t_atom array of in the dictionary within nested dictionaries."""
        return mx.dictionary_get_ex(self.d, key, ac, av, errstr)

    cdef mx.t_max_err getobject(self, mx.t_symbol* key, mx.t_object** value):
        """Retrieve a t_object pointer from the dictionary."""
        return mx.dictionary_getobject(self.d, key, value)

    def has_string_value(self, str key) -> bool:
        """Test a key to set if the data stored with that key contains a t_string object."""
        return mx.dictionary_entryisstring(self.d, str_to_sym(key))

    def has_atomarray_value(self, str key) -> bool:
        """Test a key to set if the data stored with that key contains a t_atomarray object."""
        return mx.dictionary_entryisatomarray(self.d, str_to_sym(key))

    def has_dictionary_value(self, str key) -> bool:
        """Test a key to set if the data stored with that key contains a t_dictionary object."""
        return mx.dictionary_entryisdictionary(self.d, str_to_sym(key))

    def has_entry(self, str key) -> bool:
        """Test a key to set if it exists in the dictionary."""
        return mx.dictionary_hasentry(self.d, str_to_sym(key))

    def getentrycount(self) -> long:
        """Return the number of keys in a dictionary."""
        return mx.dictionary_getentrycount(self.d)

    cdef mx.t_max_err getkeys(self, long* numkeys, mx.t_symbol*** keys):
        """Retrieve all of the key names stored in a dictionary."""
        return mx.dictionary_getkeys(self.d, numkeys, keys)

    cdef mx.t_max_err getkeys_ordered(self, long* numkeys, mx.t_symbol*** keys):
        return mx.dictionary_getkeys_ordered(self.d, numkeys, keys)

    cdef void freekeys(self, long numkeys, mx.t_symbol** keys):
        """Free memory allocated by the dictionary_getkeys() method."""
        mx.dictionary_freekeys(self.d, numkeys, keys)

    cdef mx.t_max_err deleteentry(self, mx.t_symbol* key):
        """Remove a value from the dictionary."""
        return mx.dictionary_deleteentry(self.d, key)

    cdef mx.t_max_err chuckentry(self, mx.t_symbol* key):
        """Remove a value from the dictionary without freeing it."""
        return mx.dictionary_chuckentry(self.d, key)

    cdef mx.t_max_err clear(self):
        """Delete all values from a dictionary."""
        return mx.dictionary_clear(self.d)

    cdef mx.t_dictionary* clone(self):
        return mx.dictionary_clone(self.d)

    cdef mx.t_max_err clone_to_existing(self, mx.t_dictionary* dc):
        return mx.dictionary_clone_to_existing(self.d, dc)

    # MAX_SDK BUG
    # cdef mx.t_max_err copy_to_existing(self, mx.t_dictionary* dc):
    #     return mx.dictionary_copy_to_existing(self.d, dc)

    cdef mx.t_max_err merge_to_existing(self, mx.t_dictionary* dc):
        return mx.dictionary_merge_to_existing(self.d, dc)

    cdef void funall(self, mx.method fun, void* arg):
        """Call the specified function for every entry in the dictionary."""
        mx.dictionary_funall(self.d, fun, arg)

    cdef mx.t_symbol* entry_getkey(self, mx.t_dictionary_entry* x):
        """Given a t_dictionary_entry*, return the key associated with that entry."""
        return mx.dictionary_entry_getkey(x)

    cdef void entry_getvalue(self, mx.t_dictionary_entry* x, mx.t_atom* value):
        """Given a t_dictionary_entry*, return the value associated with that entry."""
        mx.dictionary_entry_getvalue(x, value)

    cdef void entry_getvalues(self, mx.t_dictionary_entry* x, long* argc, mx.t_atom** argv):
        """Given a t_dictionary_entry*, return the values associated with that entry."""
        mx.dictionary_entry_getvalues(x, argc, argv)

    cdef mx.t_max_err copyunique(self, mx.t_dictionary* copyfrom):
        """Given 2 dictionaries, copy the keys unique to one of the dictionaries to the other dictionary."""
        return mx.dictionary_copyunique(self.d, copyfrom)

    cdef mx.t_max_err getdeflong(self, mx.t_symbol* key, mx.t_atom_long* value, mx.t_atom_long dfn):
        """Retrieve a long integer from the dictionary."""
        return mx.dictionary_getdeflong(self.d, key, value, dfn)

    cdef mx.t_max_err getdeffloat(self, mx.t_symbol* key, double* value, double dfn):
        """Retrieve a double-precision float from the dictionary."""
        return mx.dictionary_getdeffloat(self.d, key, value, dfn)

    cdef mx.t_max_err getdefsym(self, mx.t_symbol* key, mx.t_symbol** value, mx.t_symbol* dfn):
        """Retrieve a t_symbol* from the dictionary."""
        return mx.dictionary_getdefsym(self.d, key, value, dfn)

    cdef mx.t_max_err getdefatom(self, mx.t_symbol* key, mx.t_atom* value, mx.t_atom* dfn):
        """Retrieve a t_atom* from the dictionary."""
        return mx.dictionary_getdefatom(self.d, key, value, dfn)

    cdef mx.t_max_err getdefstring(self, mx.t_symbol* key, const char** value, char* dfn):
        """Retrieve a c-string from the dictionary."""
        return mx.dictionary_getdefstring(self.d, key, value, dfn)

    cdef mx.t_max_err getdefatoms(self, mx.t_symbol* key, long* argc, mx.t_atom** argv, mx.t_atom* dfn):
        """Retrieve the address of a t_atom array in the dictionary."""
        return mx.dictionary_getdefatoms(self.d, key, argc, argv, dfn)

    cdef mx.t_max_err copydefatoms(self, mx.t_symbol* key, long* argc, mx.t_atom** argv, mx.t_atom* dfn):
        """Retrieve copies of a t_atom array in the dictionary."""
        return mx.dictionary_copydefatoms(self.d, key, argc, argv, dfn)

    cdef mx.t_max_err dump(self, long recurse, long console):
        """Print the contents of a dictionary to the Max window."""
        return mx.dictionary_dump(self.d, recurse, console)

    cdef mx.t_max_err copyentries(self, mx.t_dictionary *dst, mx.t_symbol **keys):
        """Copy specified entries from one dictionary to another."""
        return mx.dictionary_copyentries(self.d, dst, keys)

    # cdef mx.t_dictionary* sprintf(self, char* fmt, ...):
    #   """Create a new dictionary populated with values using a combination of attribute and sprintf syntax."""
    #   return mx.dictionary_sprintf(char* fmt, ...)

    cdef long transaction_lock(self):
        """Take a lock on a dictionary.

        For preventing dictionary lock for transactions across multiple calls, or holding
        on to internal dictionary element pointers for complex operations.
        """
        return mx.dictionary_transaction_lock(self.d)

    cdef long transaction_unlock(self):
        """Release a lock on a dictionary.

        For preventing dictionary lock for transactions across multiple calls, or holding
        on to internal dictionary element pointers for complex operations.
        """
        return mx.dictionary_transaction_unlock(self.d)

    # FIXME: add staticmethod as well
    cdef mx.t_max_err read(self, const char* filename, short path, mx.t_dictionary** d):
        """Read the specified JSON file and return a t_dictionary object."""
        return mx.dictionary_read(filename, path, d)

    cdef mx.t_max_err write(self, const char* filename, short path):
        """Serialize the specified t_dictionary object to a JSON file."""
        return mx.dictionary_write(self.d, filename, path)

    cdef void post(self):
        """Print the contents of a dictionary to the Max window."""
        mx.postdictionary(<mx.t_object*>self.x)

    # ----------------------------------------------------------------------------
    # t_dictionary passing api

    cdef mx.t_dictionary *dictobj_register(self, mx.t_symbol **name):
        """Register a t_dictdictobj_registerionary with the dictionary passing system and map it to a unique name.

        If the t_symbol pointer has a NULL value then a unique name will be generated and filled-in
        upon return.
        """
        return mx.dictobj_register(self.d, name)

    cdef mx.t_max_err dictobj_unregister(self):
        """unregister dictionary (not required if dict is object-freed)"""
        return mx.dictobj_unregister(self.d)

    cdef mx.t_dictionary *dictobj_findregistered_clone(self, mx.t_symbol *name):
        """Find the t_dictionary for a given name, and return a copy of that dictionary.

        When you are done, do not call dictobj_release() on the dictionary, because you
        are working on a copy rather than on a retained pointer.
        """
        return mx.dictobj_findregistered_clone(name)

    cdef mx.t_dictionary *dictobj_findregistered_retain(self, mx.t_symbol *name):
        """Find the t_dictionary for a given name, return a pointer to that t_dictionary, and increment
        its reference count.

        When you are done you should call dictobj_release() on the dictionary.
        """
        return mx.dictobj_findregistered_retain(name)

    cdef mx.t_max_err dictobj_release(self):
        """For a t_dictionary/name previously retained with dictobj_findregistered_retain(),
        release it (decrement its reference count).
        """
        return mx.dictobj_release(self.d)

    cdef mx.t_symbol *dictobj_namefromptr(self):
        """Find the name associated with a given t_dictionary."""
        return mx.dictobj_namefromptr(self.d)

    cdef void dictobj_outlet_atoms(self, void *out, long argc, mx.t_atom *argv):
        """Send atoms to an outlet in your Max object, handling complex datatypes
        that may be present in those atoms.
        """
        mx.dictobj_outlet_atoms(out, argc, argv)

    cdef long dictobj_atom_safety(self, mx.t_atom *a):
        """Ensure that an atom is safe for passing.

        Atoms are allowed to be A_LONG, A_FLOAT, or A_SYM, but not A_OBJ. If the atom is an A_OBJ,
        it will be converted into something that will be safe to pass.
        """
        return mx.dictobj_atom_safety(a)

    # cdef long dictobj_atom_safety_flags(self, mx.t_atom *a, long flags):
    #     """Ensure that an atom is safe for passing.

    #     Atoms are allowed to be A_LONG, A_FLOAT, or A_SYM, but not A_OBJ. If the atom is an A_OBJ,
    #     it will be converted into something that will be safe to pass.

    #     Pass DICTOBJ_ATOM_FLAGS_REGISTER to flaga to have dictionary atoms registered/retained.
    #     """
    #     mx.dictobj_atom_safety_flags(a, flags)

    cdef long dictobj_validate(self, const mx.t_dictionary *schema, const mx.t_dictionary *candidate):
        """Validate the contents of a t_dictionary against a second t_dictionary containing a schema."""
        return mx.dictobj_validate(schema, candidate)

    cdef mx.t_max_err dictobj_jsonfromstring(self, long *jsonsize, char **json, const char *cstr):
        """Convert a C-string of Dictionary Syntax into a C-string of JSON."""
        return mx.dictobj_jsonfromstring(jsonsize, json, cstr)

    cdef mx.t_max_err dictobj_dictionaryfromstring(self, mx.t_dictionary **d, const char *cstr, int str_is_already_json, char *errorstring):
        """Create a new t_dictionary from Dictionary Syntax which is passed in as a C-string."""
        return mx.dictobj_dictionaryfromstring(d, cstr, str_is_already_json, errorstring)

    cdef mx.t_max_err dictobj_dictionaryfromatoms(self, mx.t_dictionary **d, const long argc, const mx.t_atom *argv):
        """Create a new t_dictionary from Dictionary Syntax which is passed in as an array of atoms."""
        return mx.dictobj_dictionaryfromatoms(d, argc, argv)

    # cdef t_max_err dictobj_dictionaryfromatoms_extended(t_dictionary **d, const t_symbol *msg, long argc, const t_atom *argv):
    #     """Create a new t_dictionary from from an array of atoms that use Max dictionary syntax, JSON, or compressed JSON."""

    cdef mx.t_max_err dictobj_dictionarytoatoms(self, long *argc, mx.t_atom **argv):
        """Serialize the contents of a t_dictionary into Dictionary Syntax."""
        return mx.dictobj_dictionarytoatoms(self.d, argc, argv)

    # cdef t_max_err dictobj_key_parse(t_object *x, t_dictionary *d, t_atom *akey, t_bool create, t_dictionary **targetdict, t_symbol **targetkey, t_int32 *index):
    #     """Given a complex key (one that includes potential heirarchy or array-member access), return the actual key and the dictionary in which the key should be referenced."""

# ----------------------------------------------------------------------------
# api.Database

cdef class Database:
    cdef mx.t_database *db
    cdef mx.t_symbol* db_name
    cdef bytes db_path

    # def __cinit__(self, str db_name, str db_path):
    #     self.db_name = str_to_sym(db_name)
    #     self.db_path = db_path.encode('utf-8')
    #     mx.db_open(self.db_name, self.db_path, &self.db)

    def __cinit__(self):
        self.db = NULL
        self.db_name = NULL
        self.db_path = None

    def __init__(self, str db_name, str db_path):
        self.db_name = str_to_sym(db_name)
        self.db_path = db_path.encode('utf-8')
        # mx.db_open(self.db_name, self.db_path, &self.db)

    def __dealloc__(self):
        mx.db_close(&self.db)
        self.db = NULL
        self.db_name = NULL
        self.db_path = None

    def open(self):
        mx.db_open(self.db_name, self.db_path, &self.db)

    def close(self):
        mx.db_close(&self.db)

    def query_table_new(self, str tablename):
        mx.db_query_table_new(self.db, tablename.encode('utf-8'))

    def query_table_addcolumn(self, str tablename, str columnname, str columntype, str flags):
        mx.db_query_table_addcolumn(
            self.db,
            tablename.encode('utf-8'),
            columnname.encode('utf-8'),
            columntype.encode('utf-8'),
            flags.encode('utf-8')
        )

    def transaction_start(self):
        mx.db_transaction_start(self.db)

    def transaction_end(self):
        mx.db_transaction_end(self.db)

    def transaction_flush(self):
        mx.db_transaction_flush(self.db)

    cdef mx.t_max_err query_direct(self, mx.t_db_result **dbresult, const char *sql):
        return mx.db_query_direct(self.db, dbresult, sql)

    cdef mx.t_max_err query_getlastinsertid(self, long *idx):
        return mx.db_query_getlastinsertid(self.db, idx)

    def query_table_new(self, str tablename) -> int:
        return mx.db_query_table_new(self.db, tablename.encode('utf-8'))

    def query_table_addcolumn(self, str tablename, str columnname, str columntype, str flags) -> int:
        return mx.db_query_table_addcolumn(
            self.db,
            tablename.encode('utf-8'),
            columnname.encode('utf-8'),
            columntype.encode('utf-8'),
            flags.encode('utf-8')
        )

    cdef mx.t_max_err view_create(self, const char *sql, mx.t_db_view **dbview):
        return mx.db_view_create(self.db, sql, dbview)

    cdef mx.t_max_err view_remove(self, mx.t_db_view **dbview):
        return mx.db_view_remove(self.db, dbview)

    cdef mx.t_max_err view_getresult(self, mx.t_db_view *dbview, mx.t_db_result **result):
        return mx.db_view_getresult(dbview, result)

    cdef mx.t_max_err view_setquery(self, mx.t_db_view *dbview, char *newquery):
        return mx.db_view_setquery(dbview, newquery)

    cdef char** result_nextrecord(self, mx.t_db_result *result):
        return mx.db_result_nextrecord(result)

    cdef void result_reset(self, mx.t_db_result *result):
        mx.db_result_reset(result)

    cdef void result_clear(self, mx.t_db_result *result):
        mx.db_result_clear(result)

    cdef long result_numrecords(self, mx.t_db_result *result):
        return mx.db_result_numrecords(result)

    cdef long result_numfields(self, mx.t_db_result *result):
        return mx.db_result_numfields(result)

    cdef char* result_fieldname(self, mx.t_db_result *result, long fieldindex):
        return mx.db_result_fieldname(result, fieldindex)

    cdef char* result_string(self, mx.t_db_result *result, long recordindex, long fieldindex):
        return mx.db_result_string(result, recordindex, fieldindex)

    cdef long result_long(self, mx.t_db_result *result, long recordindex, long fieldindex):
        return mx.db_result_long(result, recordindex, fieldindex)

    cdef float result_float(self, mx.t_db_result *result, long recordindex, long fieldindex):
        return mx.db_result_float(result, recordindex, fieldindex)

    cdef mx.t_ptr_uint result_datetimeinseconds(self, mx.t_db_result *result, long recordindex, long fieldindex):
        return mx.db_result_datetimeinseconds(result, recordindex, fieldindex)

    cdef void util_stringtodate(self, const char *string, mx.t_ptr_uint *date):
        mx.db_util_stringtodate(string, date)

    cdef void util_datetostring(self, const mx.t_ptr_uint date, char *string):
        mx.db_util_datetostring(date, string)

    # cdef t_max_err db_query(t_database *db, t_db_result **dbresult, const char *sql, ...)
    # cdef t_max_err db_query_silent(t_database *db, t_db_result **dbresult, const char *sql, ...)

# ----------------------------------------------------------------------------
# api.Linklist

cdef class Linklist:
    cdef mx.t_linklist* lst

    def __cinit__(self):
        self.lst = <mx.t_linklist*>mx.linklist_new()

    def __dealloc__(self):
        mx.linklist_chuck(self.lst)  # will free list but contained objects
        #  or
        #  object_free(self.lst)  # will free all in list

    @property
    def size(self) -> int:
        return mx.linklist_getsize(self.lst)

    cdef void* getindex(self, long index):
        return mx.linklist_getindex(self.lst, index)

    cdef void chuck(self):
        mx.linklist_chuck(self.lst)

    cdef mx.t_atom_long getsize(self):
        return mx.linklist_getsize(self.lst)

    cdef mx.t_atom_long objptr2index(self, void* p):
        return mx.linklist_objptr2index(self.lst, p)

    cdef mx.t_atom_long append(self, void* o):
        return mx.linklist_append(self.lst, o)

    cdef mx.t_atom_long insertindex(self, void* o, long index):
        return mx.linklist_insertindex(self.lst, o, index)

    cdef mx.t_llelem* insertafterobjptr(self, void* o, void* objptr):
        return mx.linklist_insertafterobjptr(self.lst, o, objptr)

    cdef mx.t_llelem* insertbeforeobjptr(self, void* o, void* objptr):
        return mx.linklist_insertbeforeobjptr(self.lst, o, objptr)

    cdef mx.t_llelem* moveafterobjptr(self, void* o, void* objptr):
        return mx.linklist_moveafterobjptr(self.lst, o, objptr)

    cdef mx.t_llelem* movebeforeobjptr(self, void* o, void* objptr):
        return mx.linklist_movebeforeobjptr(self.lst, o, objptr)

    cdef mx.t_atom_long deleteindex(self, long index):
        return mx.linklist_deleteindex(self.lst, index)

    cdef long chuckindex(self, long index):
        return mx.linklist_chuckindex(self.lst, index)

    cdef long chuckobject(self, void* o):
        return mx.linklist_chuckobject(self.lst, o)

    cdef long deleteobject(self, void* o):
        return mx.linklist_deleteobject(self.lst, o)

    cdef long chuckptr(self, mx.t_llelem* p):
        return mx.linklist_chuckptr(self.lst, p)

    cdef void clear(self):
        mx.linklist_clear(self.lst)

    cdef mx.t_atom_long makearray(self, void** a, long max):
        return mx.linklist_makearray(self.lst, a, max)

    cdef void reverse(self, mx.t_linklist* x):
        mx.linklist_reverse(self.lst)

    cdef void rotate(self, long i):
        mx.linklist_rotate(self.lst, i)

    cdef void shuffle(self, mx.t_linklist* x):
        mx.linklist_shuffle(self.lst)

    cdef void swap(self, long a, long b):
        mx.linklist_swap(self.lst, a, b)

    cdef void methodall_imp(self, void* x, void* sym, void* p1, void* p2, void* p3, void* p4, void* p5, void* p6, void* p7, void* p8):
        mx.linklist_methodall_imp(x, sym, p1, p2, p3, p4, p5, p6, p7, p8)

    cdef void* methodindex_imp(self, void* x, void* i, void* s, void* p1, void* p2, void* p3, void* p4, void* p5, void* p6, void* p7):
        mx.linklist_methodindex_imp(x, i, s, p1, p2, p3, p4, p5, p6, p7)

    cdef mx.t_atom_long funall_break(self, mx.method fun, void* arg):
        return mx.linklist_funall_break(self.lst, fun, arg)

    cdef void* funindex(self, long i, mx.method fun, void* arg):
        return mx.linklist_funindex(self.lst, i, fun, arg)

    cdef void* substitute(self, void* p, void* newp):
        return mx.linklist_substitute(self.lst, p, newp)

    cdef void* next(self, void* p, void** next):
        return mx.linklist_next(self.lst, p, next)

    cdef void* prev(self, void* p, void** prev):
        return mx.linklist_prev(self.lst, p, prev)

    cdef void* last(self, void** item):
        return mx.linklist_last(self.lst, item)

    cdef void readonly(self, long readonly):
        mx.linklist_readonly(self.lst, readonly)

    cdef void flags(self, long flags):
        mx.linklist_flags(self.lst, flags)

    cdef mx.t_atom_long getflags(self, mx.t_linklist* x):
        return mx.linklist_getflags(self.lst)

    cdef long match(self, void* a, void* b):
        return mx.linklist_match(a, b)

    cdef void funall(self, mx.method fun, void* arg):
        mx.linklist_funall(self.lst, fun, arg)

# ----------------------------------------------------------------------------
# api.Binbuf

cdef class Binbuf:
    cdef mx.t_binbuf* ptr

    def __cinit__(self):
        self.ptr = <mx.t_binbuf*>mx.binbuf_new()
        if not self.ptr:
            raise MemoryError

    def __dealloc__(self):
        mx.object_free(self.ptr)

    def append(self, str receiver, *args):
        """Append t_atoms to a Binbuf without modifying them."""
        _args = [receiver] + list(args)
        cdef Atom atom = Atom(*_args)
        mx.binbuf_append(self.ptr, NULL, atom.size, atom.ptr)

    def insert(self, *args):
        """Used if you want to saving your object into a Binbuf.

        It assumes the message is part of a file that will later be evaluated, such as a 
        Patcher file. The first argument argv[0] will be the receiver of the 
        message and must be a Symbol.
        """
        cdef Atom atom = Atom(*args)
        assert isinstance(args[0], str), f"binbuf.insert error: first argument as receiver must be a symbol"
        mx.binbuf_insert(self.ptr, NULL, atom.size, atom.ptr)

    # cdef void vinsert(self, char *fmt, ...):
    #     mx.binbuf_vinsert(self.ptr, fmt, ...)

    def eval(self):
        # mx.critical_enter(<mx.t_critical>0)
        self.eval_msg_to(0, NULL, NULL)
        # mx.critical_exit(<mx.t_critical>0)

    cdef void * eval_msg_to(self, short ac, mx.t_atom *av, void *to):
        """evaluate a Max message in a Binbuf, passing it arguments.

        Evaluates the message in a Binbuf with arguments in argv, and sends
        it to receiver.
        """
        return mx.binbuf_eval(self.ptr, ac, av, to)

    def add_text(self, str text):
        """Used binbuf_text() to convert a text handle to a Binbuf.

        binbuf_text() parses the text and converts it into binary format. 
        Use it to evaluate a text file or text line entry into a  Binbuf.
        """
        cdef char* src_text = <char *>mx.sysmem_newptr((len(text)+1) * sizeof(char))
        cdef long n = len(text) + 1
        cdef short err = 0

        strcpy(src_text, text.encode('utf8'))
        err = mx.binbuf_text(self.ptr, &src_text, n)
        mx.sysmem_freeptr(src_text)
        if err:
            return error("binbuf.add_text failed")

    def new_from_clipboard(self, str text):
        """Evaluate the text in the binbuf by sending it the Max clipboard
        
        Thanks to 11OLSEN for the nifty solution
        https://cycling74.com/forums/on-the-current-utility-of-binbufs-and-atombufs
        """ 
        cdef MaxApp app = MaxApp()
        cdef mx.t_object* clipboard = <mx.t_object*>mx.object_new(
            mx.gensym("nobox"), mx.gensym("clipboard"))
        self.add_text(text)
        mx.object_method(clipboard, mx.gensym("frombinbuf"), self.ptr)
        mx.object_method(app.ptr, mx.gensym("newfromclipboard"))
        mx.object_free(clipboard)

    def to_text(self) -> str:
        """Convert a Binbuf into a text handle.

        Backslashes are added to protect literal commas and semicolons 
        contained in symbols. The pseudo-types are converted into commas, 
        semicolons, or dollar-sign and number, without backslashes preceding 
        them. binbuf_text can read the output of binbuf_totext and
        make the same Binbuf.
        """
        cdef mx.t_handle contents = mx.sysmem_newhandle(0)
        cdef mx.t_ptr_size size = 0
        cdef bytes result
        if mx.binbuf_totext(<mx.t_binbuf *>self.ptr, contents, &size):
            error("could convert binbuf to text")
            raise MemoryError

        if size:
            result = <bytes>contents[0]
        mx.sysmem_freehandle(contents)
        return result.decode()

    cdef short getatom(self, long *p1, long *p2, mx.t_atom *ap):
        return mx.binbuf_getatom(self.ptr, p1, p2, ap)

    cdef void set(self, mx.t_symbol *s, short argc, mx.t_atom *argv):
        mx.binbuf_set(self.ptr, s, argc, argv)

    cdef void delete(self, long from_type, long to_type, long from_data, long to_data):
        mx.binbuf_delete(self.ptr, from_type, to_type, from_data, to_data)

    cdef void addtext(self, char **text, long size):
        mx.binbuf_addtext(self.ptr, text, size)

    cdef short readatom(self, char *outstr, char **text, long *n, long e, mx.t_atom *ap):
        """Use readatom() to read a single t_atom from a text buffer."""
        mx.readatom(outstr, text, n, e, ap)

# ---------------------------------------------------------------------------
# api.Atombuf

cdef class Atombuf:
    """An alternative to Binbufs for temporary storage of atoms.
    """
    cdef mx.t_atombuf* ptr
    cdef bint ptr_owner

    def __cinit__(self):
        self.ptr = NULL
        self.ptr_owner = False

    def __dealloc__(self):
        # De-allocate if not null and flag is set
        if self.ptr is not NULL and self.ptr_owner is True:
            mx.atombuf_free(self.ptr)
            self.ptr = NULL

    def __init__(self, *args):
        cdef Atom atom = Atom(*args) 
        self.ptr = <mx.t_atombuf*>mx.atombuf_new(atom.size, atom.ptr)
        self.ptr_owner = True
        if not self.ptr:
            raise MemoryError

    @staticmethod
    cdef Atombuf from_ptr(mx.t_atombuf *ptr, bint owner=False):
        cdef Atombuf atombuf = Atombuf.__new__(Atombuf)
        atombuf.ptr = ptr
        atombuf.ptr_owner = owner
        return atombuf

    @staticmethod
    def new() -> Atombuf:
        """create an empty Atombuf instance"""
        cdef mx.t_atombuf *ptr = <mx.t_atombuf*>mx.atombuf_new(0, NULL)
        if ptr is NULL:
            raise MemoryError
        return Atombuf.from_ptr(ptr, owner=True)

    def add_text(self, str text):
        """Adds a text -- convert text to a t_atom array in a t_atombuf.

        To use this routine to create a new Atombuf from the text buffer, 
        first create a new empty t_atombuf with a call to atombuf_new(0,NULL).
        """
        cdef char* src_text = <char *>mx.sysmem_newptr((len(text)+1) * sizeof(char))
        cdef long n = len(text) + 1
        strcpy(src_text, text.encode('utf8'))
        mx.atombuf_text(&self.ptr, &src_text, n)
        mx.sysmem_freeptr(src_text)

    def to_text(self) -> str:
        """Convert an atombuf into a text handle.
        """
        cdef mx.t_handle contents = mx.sysmem_newhandle(0)
        cdef long size = 0
        cdef bytes result
        if mx.atombuf_totext(<mx.t_atombuf *>self.ptr, contents, &size):
            error("could convert atombuf to text")
            raise MemoryError

        if size:
            result = <bytes>contents[0]
        mx.sysmem_freehandle(contents)
        return result.decode()


    def to_list(self) -> list:
        """convert contents of atombuf to a list"""
        cdef Atom atom = Atom.from_ptr(self.ptr.a_argv, self.ptr.a_argc)
        return atom.to_list()


# ---------------------------------------------------------------------------
# api.Hashtab

cdef class Hashtab:
    cdef mx.t_hashtab* x

    def __cinit__(self, long slotcount):
        self.x = mx.hashtab_new(slotcount)

    def __dealloc__(self):
        mx.object_free(self.x)

    cdef mx.t_max_err store(self, mx.t_symbol* key, mx.t_object* val):
        return mx.hashtab_store(self.x, key, val)

    cdef mx.t_max_err storelong(self, mx.t_symbol* key, mx.t_atom_long val):
        return mx.hashtab_storelong(self.x, key, val)

    cdef mx.t_max_err storesym(self, mx.t_symbol* key, mx.t_symbol* val):
        return mx.hashtab_storesym(self.x, key, val)

    cdef mx.t_max_err store_safe(self, mx.t_symbol* key, mx.t_object* val):
        return mx.hashtab_store_safe(self.x, key, val)

    cdef mx.t_max_err storeflags(self, mx.t_symbol* key, mx.t_object* val, long flags):
        return mx.hashtab_storeflags(self.x, key, val, flags)

    cdef mx.t_max_err lookup(self, mx.t_symbol* key, mx.t_object** val):
        return mx.hashtab_lookup(self.x, key, val)

    cdef mx.t_max_err lookuplong(self, mx.t_symbol* key, mx.t_atom_long* val):
        return mx.hashtab_lookuplong(self.x, key, val)

    cdef mx.t_max_err lookupsym(self, mx.t_symbol* key, mx.t_symbol** val):
        return mx.hashtab_lookupsym(self.x, key, val)

    cdef mx.t_max_err lookupentry(self, mx.t_symbol* key, mx.t_hashtab_entry** entry):
        return mx.hashtab_lookupentry(self.x, key, entry)

    cdef mx.t_max_err lookupflags(self, mx.t_symbol* key, mx.t_object** val, long* flags):
        return mx.hashtab_lookupflags(self.x, key, val, flags)

    cdef mx.t_max_err delete(self, mx.t_symbol* key):
        return mx.hashtab_delete(self.x, key)

    cdef mx.t_max_err clear(self):
        return mx.hashtab_clear(self.x)

    cdef mx.t_max_err chuckkey(self, mx.t_symbol* key):
        return mx.hashtab_chuckkey(self.x, key)

    cdef mx.t_max_err chuck(self):
        return mx.hashtab_chuck(self.x)

    cdef mx.t_max_err methodall_imp(self, void* x, void* sym, void* p1, void* p2, void* p3, void* p4, void* p5, void* p6, void* p7, void* p8):
        return mx.hashtab_methodall_imp(self.x, sym, p1, p2, p3, p4, p5, p6, p7, p8)

    cdef mx.t_max_err funall(self, mx.method fun, void* arg):
        return mx.hashtab_funall(self.x, fun, arg)

    cdef mx.t_max_err objfunall(self, mx.method fun, void* arg):
        return mx.hashtab_objfunall(self.x, fun, arg)

    cdef mx.t_atom_long getsize(self):
        return mx.hashtab_getsize(self.x)

    cdef void print(self):
        mx.hashtab_print(self.x)

    cdef void readonly(self, long readonly):
        mx.hashtab_readonly(self.x, readonly)

    cdef void flags(self, long flags):
        mx.hashtab_flags(self.x, flags)

    cdef mx.t_atom_long getflags(self):
        return mx.hashtab_getflags(self.x)

    cdef mx.t_max_err keyflags(self, mx.t_symbol* key, long flags):
        return mx.hashtab_keyflags(self.x, key, flags)

    cdef mx.t_atom_long getkeyflags(self, mx.t_symbol* key):
        return mx.hashtab_getkeyflags(self.x, key)

    cdef mx.t_max_err getkeys(self, long* kc, mx.t_symbol*** kv):
        return mx.hashtab_getkeys(self.x, kc, kv)

# ---------------------------------------------------------------------------
# api.AtomArray

cdef class AtomArray:
    """Wrapper around the t_atomarray object.
    
    An atomarray is basically just a container for the typical
    pair of long arg and t_atom* argv.

    Note that atoms provided to atomarray_new are copied.
    """

    cdef mx.t_atomarray *ptr
    cdef bint owner

    def __cinit__(self):
        self.ptr = NULL
        self.owner = False

    def __dealloc__(self):
        if self.ptr and self.owner:
            mx.object_free(self.ptr)

    def __init__(self, *args):
        cdef Atom atom = Atom(*args)
        self.ptr = mx.atomarray_new(atom.size, atom.ptr)
        self.owner = True

    @staticmethod
    cdef AtomArray from_atom(mx.t_atom *av, int ac):
        cdef AtomArray atom_array = AtomArray.__new__(AtomArray)
        atom_array.ptr = mx.atomarray_new(ac, av)
        atom_array.owner = True
        return atom_array

    @staticmethod
    cdef AtomArray from_ptr(mx.t_atomarray *ptr, bint owner=False):
        cdef AtomArray atom_array = AtomArray.__new__(AtomArray)
        atom_array.ptr = ptr
        atom_array.owner = owner
        return atom_array

    @staticmethod
    cdef AtomArray new(int size):
        cdef mx.t_atom *ptr = <mx.t_atom *>mx.sysmem_newptr(size * sizeof(mx.t_atom))
        if ptr is NULL:
            raise MemoryError
        return AtomArray.from_atom(ptr, size)

    cdef void set_flags(self, long flags):
        """Set the atomarray flags."""
        mx.atomarray_flags(self.ptr, flags)

    cdef long getflags(self):
        """Get the atomarray flags."""
        return mx.atomarray_getflags(self.ptr)

    cdef mx.t_max_err setatoms(self, long ac, mx.t_atom* av):
        """Replace the existing array with a new (copied) set of atoms."""
        return mx.atomarray_setatoms(self.ptr, ac, av)

    cdef mx.t_max_err getatoms(self, long* ac, mx.t_atom** av):
        """Retrieve a pointer to the first atom in the internal array of atoms."""
        return mx.atomarray_getatoms(self.ptr, ac, av)

    cdef mx.t_max_err copyatoms(self, long* ac, mx.t_atom** av):
        """Retrieve a copy of the atoms in the array."""
        return mx.atomarray_copyatoms(self.ptr, ac, av)

    def getsize(self) -> int:
        """Return the number of atoms in the array."""
        return mx.atomarray_getsize(self.ptr)

    cdef mx.t_max_err getindex(self, long index, mx.t_atom* av):
        """Copy an a specific atom from the array."""
        return mx.atomarray_getindex(self.ptr, index, av)

    # cdef mx.t_max_err setindex(self, long index, mx.t_atom* av):
    #     return mx.atomarray_setindex(self.ptr, index, av)

    cdef void* duplicate(self):
        """Create a new atomarray object which is a copy of another atomarray object."""
        return mx.atomarray_duplicate(self.ptr)

    cdef void* clone(self):
        """Create a new atomarray object which is a full clone of another atomarray object."""
        return mx.atomarray_clone(self.ptr)

    cdef void appendatom(self, mx.t_atom* a):
        """Copy a new atom onto the end of the array."""
        mx.atomarray_appendatom(self.ptr, a)

    cdef void appendatoms(self, long ac, mx.t_atom* av):
        """Copy multiple new atoms onto the end of the array."""
        mx.atomarray_appendatoms(self.ptr, ac, av)

    cdef void chuckindex(self, long index):
        """Remove an atom from any location within the array.
        
        The array will be resized and collapsed to fill in the gap.
        """
        mx.atomarray_chuckindex(self.ptr, index)

    cdef void clear(self):
        """Clear the array.

        Frees all of the atoms and sets the size to zero."""
        mx.atomarray_clear(self.ptr)

    cdef void funall(self, mx.method fun, void* arg):
        """Call the specified function for every item in the atom array."""
        mx.atomarray_funall(self.ptr, fun, arg)


# ----------------------------------------------------------------------------
# api.Patcher

cdef class Patcher:
    """A wrapper class for a Max patcher
    """
    cdef mx.t_object *ptr
    cdef bint owner

    def __cinit__(self):
        self.ptr = NULL
        self.owner = False

    @staticmethod
    cdef Patcher from_object(mx.t_object *x):
        """Create a reference to a pstcher object from object."""
        cdef Patcher patcher = Patcher.__new__(Patcher)
        mx.object_obex_lookup(x, mx.gensym("#P"), &patcher.ptr)
        if patcher.ptr is NULL:
            raise MemoryError
        return patcher

    @staticmethod
    cdef Patcher from_ptr(mx.t_object *x, bint owner=False):
        cdef Patcher patcher = Patcher.__new__(Patcher)
        patcher.ptr = x
        patcher.owner = owner
        return patcher

    def is_patcher(self) -> bool:
        """determine if a t_object is a patcher"""
        return bool(mx.jpatcher_is_patcher(self.ptr))

    def get_sym_attr(self, name) -> str:
        cdef mx.t_symbol *attr_sym = <mx.t_symbol *>mx.object_attr_getsym(
            self.ptr, str_to_sym(name))
        return sym_to_str(attr_sym)

    def get_long_attr(self, name) -> int:
        return mx.object_attr_getlong(self.ptr, str_to_sym(name))

    def get_char_attr(self, name) -> bool:
        return mx.object_attr_getchar(self.ptr, str_to_sym(name))

    # array props

    def get_arr_attr(self, str name) -> list:
        """t_max_err object_attr_getvalueof(void *x, t_symbol *s, long *argc, t_atom **argv)"""
        cdef mx.t_atom *argv = NULL
        cdef long argc = 0

        mx.object_attr_getvalueof(self.ptr, str_to_sym(name), &argc, &argv)   
        atom = Atom.from_ptr(argv, argc)
        result = atom.to_list()
        mx.sysmem_freeptr(argv)
        return result

    # char/bool props

    @property
    def locked(self) -> bool:
        return self.get_char_attr("locked")

    @property
    def bglocked(self) -> bool:
        return self.get_char_attr("bglocked")

    @property
    def presentation(self) -> bool:
        return self.get_char_attr("presentation")

    @property
    def openinpresentation(self) -> bool:
        return self.get_char_attr("openinpresentation")

    @property
    def cansave(self) -> bool:
        return self.get_char_attr("cansave")

    @property
    def dirty(self) -> bool:
        return self.get_char_attr("dirty")

    @property
    def toolbarvisible(self) -> bool:
        return self.get_char_attr("toolbarvisible")

    # sym props

    @property
    def title(self) -> str:
        return self.get_sym_attr("title")

    @property
    def fulltitle(self) -> str:
        return self.get_sym_attr("fulltitle")

    @property
    def name(self) -> str:
        return self.get_sym_attr("name")

    @property
    def filename(self) -> str:
        return self.get_sym_attr("filename")

    @property
    def filepath(self) -> str:
        return self.get_sym_attr("filepath")

    # int/long props

    @property
    def count(self) -> int:
        return self.get_long_attr("count")

    @property
    def fgcount(self) -> int:
        return self.get_long_attr("fgcount")

    @property
    def bgcount(self) -> int:
        return self.get_long_attr("bgcount")

    @property
    def fileversion(self) -> int:
        return self.get_long_attr("fileversion")

    @property
    def numviews(self) -> int:
        return self.get_long_attr("numviews")

    @property
    def numwindowviews(self) -> int:
        return self.get_long_attr("numwindowviews")

    @property
    def default_fontface(self) -> int:
        return self.get_long_attr("default_fontface")

    @property
    def toolbarheight(self) -> int:
        return self.get_long_attr("toolbarheight")

    # array props

    @property
    def rect(self) -> list:
        return self.get_arr_attr("rect")


    # object methods

    cdef mx.t_object* get_namedbox(self, str name):
        """get named box in patcher"""
        return <mx.t_object *>mx.object_method(
            self.ptr, mx.gensym("getnamedbox"), str_to_sym(name))

    cdef mx.t_object *newobject_sprintf(self, str text):
        """Create a new object in a specified patcher with values using a 
        combination of attribute and sprintf syntax.
        """
        return <mx.t_object *>mx.newobject_sprintf(
            <mx.t_object *>self.ptr, text.encode('utf-8'))

    def add_box(self, maxclass: str, x: float, y: float) -> bool:
        cdef mx.t_object *obj = self.newobject_sprintf(
            f"@maxclass {maxclass} @patching_position {x} {y}"
        )
        if obj is not NULL:
            return True
        return False

    def add_textbox(self, text: str, x: float, y: float, maxclass='newobj') -> bool:
        cdef mx.t_object *obj = self.newobject_sprintf(
           f'@maxclass {maxclass} @text "{text}" @patching_position {x} {y}'
        )
        if obj is not NULL:
            return True
        return False

    cdef mx.t_object *newobject_fromboxtext(self, str text):
        """Create an object from the passed in text.

        The passed in text is in the same format as would be typed into an object box.
        It can be used for UI objects or text objects so this is the simplest way to 
        create objects from C.
        """
        return mx.newobject_fromboxtext(self.ptr, text.encode('utf-8'))

    def add_tbox(self, str text) -> bool:
        """Create an object from the passed in text."""
        cdef mx.t_object *obj = self.newobject_fromboxtext(text)
        if obj is not NULL:
            return True
        return False

    def _method_noargs(self, str name):
        """object method call with no arguments"""
        cdef mx.t_max_err err = mx.object_method_typed(
            <mx.t_object *>self.ptr, str_to_sym(name), 0, NULL, NULL)
        if err == mx.MAX_ERR_NONE:
            return
        return error(f"method '{name}' call failed")

    def _method_args(self, str name, *args):
        """strongly typed object method call with arguments"""
        cdef Atom atom = Atom(*args)
        cdef mx.t_max_err err = mx.object_method_typed(
            <mx.t_object *>self.ptr, str_to_sym(name), atom.size, atom.ptr, NULL)
        if err == mx.MAX_ERR_NONE:
            return
        return error(f"method '{name}' call failed")

    def _method_parsestr(self, str name, str parsestr):
        """combines object_method_typed() + atom_setparse() to define method arguments."""
        cdef mx.t_max_err err = mx.object_method_parse(
            <mx.t_object *>self.ptr, str_to_sym(name), parsestr.encode('utf8'), NULL)
        if err == mx.MAX_ERR_NONE:
            return
        return error(f"method '{name}' call failed")

    def _method_float(self, str name, float number):
        """wrapper for object_method_typed() that passes a single float as an argument"""
        cdef mx.t_max_err err = mx.object_method_float(
            <mx.t_object *>self.ptr, str_to_sym(name), number, NULL)
        if err == mx.MAX_ERR_NONE:
            return
        return error(f"method '{name}' call failed")

    def _method_double(self, str name, double number):
        """wrapper for object_method_typed() that passes a single double as an argument"""
        cdef mx.t_max_err err = mx.object_method_double(
            <mx.t_object *>self.ptr, str_to_sym(name), number, NULL)
        if err == mx.MAX_ERR_NONE:
            return
        return error(f"method '{name}' call failed")

    def _method_long(self, str name, long number):
        """wrapper for object_method_typed() that passes a single long as an argument"""
        cdef mx.t_max_err err = mx.object_method_long(
            <mx.t_object *>self.ptr, str_to_sym(name), number, NULL)
        if err == mx.MAX_ERR_NONE:
            return
        return error(f"method '{name}' call failed")

    def _method_sym(self, str name, str symbol):
        """wrapper for object_method_typed() that passes a single t_symbol as an argument"""
        cdef mx.t_max_err err = mx.object_method_sym(
            <mx.t_object *>self.ptr, str_to_sym(name), str_to_sym(symbol), NULL)
        if err == mx.MAX_ERR_NONE:
            return
        return error(f"method '{name}' call failed")

    def call(self, str name, *args, parse=False):
        """general call object method function (strongly typed)"""
        if len(args) == 0:
            return self._method_noargs(name)
        elif len(args) == 1:
            if isinstance(args[0], str):
                if parse:
                    return self._method_parsestr(name, args[0])
                else:
                    return self._method_sym(name, args[0])
            elif isinstance(args[0], float):
                return self._method_double(name, args[0])
            elif isinstance(args[0], int):
                return self._method_long(name, args[0])
            elif isinstance(args[0], list):
                return self.call(name, *args[0])
            elif isinstance(args[0], tuple):
                return self.call(name, *args[0])
            elif isinstance(args[0], set):
                return self.call(name, *args[0])
        else:
            return self._method_args(name, *args)

    # patcher scripting

    def set_dirty(self):
        """set dirty bit in the window (user will be asked to save changes)"""
        self.call("dirty")

    def set_clean(self):
        """reverse setting dirty bit"""
        self.call("clean")

    def save(self):
        """save current patcher"""
        self.call("write")

    def set_title(self, title: str):
        """set current patcher's title"""
        self.call("title", f'"{title}"')

    def front(self):
        """bring the window to the front, or open it and bring it to the front"""
        self.call("front")

    def set_active_tab(self, name: str):
        """set named tab to be active"""
        self.call("setactivetab", name)

    def fullsize(self, on: bool):
        """switch window fullsize on and off"""
        self.call("fullsize", on)

    def dispose(self):
        """Closes the patcher or destroy the subpatcher (with thispatcher)."""
        self.script("dispose")

    # TODO patcher window commands


    # box scripting

    def script(self, *args):
        """calls a patcher script command"""
        self.call("script", *args)

    ## assigning varnames

    def assign_name_by_index(self, var1: str, maxclass: str, index: int):
        """mame the nth box instance of the class"""
        self.script("nth", var1, maxclass, index)

    def assign_name_by_text(self, var1: str, text: str):
        """name a box with created from the exact provided text"""
        self.script("class", var1, text)

    ## object creation / deletion

    def newobject(self, varname: str, x: int, y: int, maxclass: str, *args):
        """creates an object with varname from args"""
        self.script("newobject", maxclass, "@varname", varname, "@patching_position", x, y, *args)

    def newdefault(self, varname: str, x: int, y: int, maxclass: str, *args):
        """Creates a new named object with default properties in a patcher window."""
        self.script("newdefault", varname, x, y, maxclass, *args)

    def new(self, varname: str, maxclass: str, x: int, y: int, w: int, h: int=0, *args):
        """Creates a new object in a patcher window and gives it a name.
        
        The format of the arguments (after the class name) are based
        on the legacy Max file format.
        """
        self.script("new", varname, maxclass, x, y, w, h, *args)

    def delete(self, var1: str):
        """delete a named box"""
        self.script("delete", var1)

    ## connecting patchlines

    def connect(self, var1: str, outlet: int, var2: str, inlet: int):
        """connect two named objects"""
        self.script("connect", var1, outlet, var2, inlet)

    def disconnect(self, var1: str, outlet: int, var2: str, inlet: int):
        """diconnect an existing connection between two named variabless"""
        self.script("disconnect", var1, outlet, var2, inlet)

    def connectcolor(self, var1: str, outlet: int, var2: str, inlet: int, color: int):
        """Modify the color of an existing patch cord, setting it to one of Max's 16 standard colors."""
        assert color < 16, "color index is only from 0 to 15 inclusive"
        self.script("connectcolor", var1, outlet, var2, inlet, color)

    ## sending messages

    def send(self, var1: str, *args):
        """send an message to the object contained by a named box"""
        self.script("send", var1, *args)

    def sendbox(self, var1: str, *args):
        """send a message to a a named box

        There is currently only one object, bpatcher, in which the object and box
        are different objects.
        """
        self.script("sendbox", var1, *args)

    def sendpatchline(self, from_var: str, outlet: int, to_var: str, inlet: int, *args):
        """sends a message to a patchline specified from the connection."""
        self.script("sendpatchline", from_var, outlet, to_var, inlet, *args)

    ## box visibility / responsiveness

    def hide(self, var1: str):
        """hide a named box"""
        self.script("hide", var1)

    def show(self, var1: str):
        """show a hidden named box"""
        self.script("show", var1)

    def ignore_click(self, var1: str):
        """make a named box ignore clicks"""
        self.script("ignoreclick", var1)

    def respond_to_click(self, var1: str):
        """make a named box respond to clicks"""
        self.script("respondtoclick", var1)

    ## moving / resizing boxes

    def move(self, var1: str, x: int, y: int):
        """move a named box"""
        self.script("move", x, y)

    def offset(self, var1: str, x: int, y: int):
        """relative 'offset' move of named box"""
        self.script("offset", x, y)

    def offset_from(self, var2: str, var1: str, from_bottom_right: int,
                    from_top_left: int, x_distance: int, y_distance: int = 0):
        """relative 'offset' move of named box relative to another"""
        self.script("offsetfrom", var2, var1,
            from_bottom_right, from_top_left, x_distance, y_distance)

    def size(self, var1: str, width: int, height: int):
        """resize a named box"""
        self.script("size", var1, width, height)

    def send_to_back(self, var1: str):
        """send named box to back layer a """
        self.script("sendtoback", var1)

    def bring_to_front(self, var1: str):
        """bring named box to front layer"""
        self.script("bringtofront", var1)

    def background(self, var1: str):
        """bring named box to background??"""
        self.script("background", var1)

    # box related

    def get_count(self) -> bool:
        """Determine the number of boxes in a patcher."""
        return mx.jpatcher_get_count(self.ptr)

    def get_presentation(self) -> bool:
        """Determine whether a patcher is currently in presentation mode."""
        return mx.jpatcher_get_presentation(self.ptr)

    cdef mx.t_object* get_first_box(self):
        """Get the first box in a patcher."""
        return mx.jpatcher_get_firstobject(self.ptr)

    cdef mx.t_object* get_last_box(self):
        """Get the last box in a patcher."""
        return mx.jpatcher_get_lastobject(self.ptr)

    cdef mx.t_object* get_first_line(self):
        """Get the first line (patch-cord) in a patcher."""
        return mx.jpatcher_get_firstline(self.ptr)

    cdef mx.t_object* get_first_view(self):
        """Get the first view (jpatcherview) for a given patcher."""
        return mx.jpatcher_get_firstview(self.ptr)

    # def get_view(self) -> MaxObject:
    #     """Get the first view (jpatcherview) for a given patcher."""
    #     cdef mx.t_object* view = mx.jpatcher_get_firstview(self.ptr)
    #     return MaxObject.from_ptr(<mx.t_object*>view)

    def get_title(self) -> str:
        """Retrieve a patcher's title."""
        cdef mx.t_symbol* title = mx.jpatcher_get_name(self.ptr)
        return sym_to_str(title)

    def get_name(self) -> str:
        """Retrieve a patcher's name."""
        cdef mx.t_symbol* name = mx.jpatcher_get_name(self.ptr)
        return sym_to_str(name)

    def get_filepath(self) -> str:
        """get the patchers filepath"""
        cdef mx.t_symbol* fpath = mx.jpatcher_get_filepath(self.ptr)
        return sym_to_str(fpath)

    def get_filename(self) -> str:
        """Retrieve a patcher's file name."""
        cdef mx.t_symbol* fname = mx.jpatcher_get_filename(self.ptr)
        return sym_to_str(fname)

    cdef char get_dirty(self):
        """Determine whether a patcher's dirty bit has been set."""
        return mx.jpatcher_get_dirty(self.ptr)

    # cdef mx.t_max_err set_dirty(self, char c):
    #     """Set a patcher's dirty bit."""
    #     return mx.jpatcher_set_dirty(self.ptr, c)

    def get_bglocked(self) -> bool:
        """Determine whether a patcher's background layer is locked."""
        return mx.jpatcher_get_bglocked(self.ptr)

    def get_bgcolor(self) -> Rgba:
        """Retrieve a patcher's unlocked background color."""
        cdef mx.t_jrgba c
        cdef mx.t_max_err err = mx.jpatcher_get_bgcolor(self.ptr, &c)
        if err == mx.MAX_ERR_NONE:
            return Rgba(c.red, c.green, c.blue, c.alpha)
        return error("could not get patcher bgcolor")

    def set_bgcolor(self, c: Rgba):
        """Set a patcher's unlocked background color."""
        cdef mx.t_jrgba rgba = c
        cdef mx.t_max_err err = mx.jpatcher_set_bgcolor(self.ptr, &rgba)
        if err != mx.MAX_ERR_NONE:
            return error("could not set patcher bgcolor")

    def get_gridsize(self) -> tuple:
        """Retrieve a patcher's grid size."""
        cdef double grid_size_x
        cdef double grid_size_y
        cdef mx.t_max_err err = mx.jpatcher_get_gridsize(
            self.ptr, &grid_size_x, &grid_size_y)
        if err == mx.MAX_ERR_NONE:
            return (grid_size_x, grid_size_y)
        return error("could not get patcher gridsize")

    def set_gridsize(self, grid_size_x: float, grid_size_y: float):
        """Set a patcher's grid size."""
        cdef mx.t_max_err err = mx.jpatcher_set_gridsize(
            self.ptr, grid_size_x, grid_size_y)
        if err != mx.MAX_ERR_NONE:
            return error("could not set patcher gridsize")

    def get_rect(self) -> Rect:
        """Query a patcher to determine its location and size."""
        cdef mx.t_rect r
        cdef mx.t_max_err err = mx.jpatcher_get_rect(self.ptr, &r)
        if err == mx.MAX_ERR_NONE:
            return Rect(r.x, r.y, r.width, r.height)
        return error("could not get patcher rect")

    def set_rect(self, r: Rect):
        """Set a patcher's location and size."""
        cdef mx.t_rect rect = r
        cdef mx.t_max_err err = mx.jpatcher_set_rect(self.ptr, &rect)
        if err != mx.MAX_ERR_NONE:
            return error("could not set patcher rect")

    cdef void deleteobj(self, mx.t_jbox *b):
        """Delete an object that is in a patcher."""
        mx.jpatcher_deleteobj(self.ptr, b)

    def get_fileversion(self) -> int:
        """Return the file version of the patcher."""
        return mx.jpatcher_get_fileversion(self.ptr)

    def get_currentfileversion(self) -> int:
        """Return the file version for any new patchers, e.g. the current version created by Max."""
        return mx.jpatcher_get_currentfileversion()

    cdef mx.t_object* get_parentpatcher(self):
        """Given a patcher, return its parent patcher."""
        return mx.jpatcher_get_parentpatcher(self.ptr)

    cdef mx.t_object* get_toppatcher(self):
        """Given a patcher, return the top-level patcher for the tree in which it exists."""
        return mx.jpatcher_get_toppatcher(self.ptr)

    cdef mx.t_object* get_hubholder(self):
        """Given a patcher, return the patcher that will be responsible for holding the parameter hub."""
        return mx.jpatcher_get_hubholder(self.ptr)

    cdef mx.t_symbol *uniqueboxname(self, mx.t_symbol *classname):
        """Generate a unique name for a box in patcher."""
        return mx.jpatcher_uniqueboxname(self.ptr, classname)


# ----------------------------------------------------------------------------
# api.Box

cdef class Box:
    """Wraps a Max t_jbox user-interface object"""
    cdef mx.t_object *ptr
    cdef mx.t_object *patcherview

    def __cinit__(self):
        self.ptr = NULL
        self.patcherview = NULL

    @staticmethod
    cdef Box from_ptr(mx.t_object *x):
        """Create a box object from a box pointer"""
        cdef Box box = Box.__new__(Box)
        mx.object_obex_lookup(x, mx.gensym("#P"), &box.ptr)
        if box.ptr is NULL:
            raise MemoryError
        return box

    def get_rect_for_view(self) -> Rect:
        """Find the rect for a box in a given patcherview."""
        cdef mx.t_rect pr
        cdef mx.t_max_err err = mx.jbox_get_rect_for_view(self.ptr, self.patcherview, &pr)
        if err != mx.MAX_ERR_NONE:
            return error("could not get rect from patcherview's box")
        return Rect(pr.x, pr.y, pr.width, pr.height)

    def set_rect_for_view(self, rect: Rect):
        """Change the rect for a box in a given patcherview."""
        cdef mx.t_rect pr = rect
        cdef mx.t_max_err err = mx.jbox_set_rect_for_view(self.ptr, self.patcherview, &pr)
        if err != mx.MAX_ERR_NONE:
           return error("could not set rect for box in patcherview")

    def get_rect_for_sym(self, which: str) -> Rect:
        """Find the rect for a box with a given attribute name."""
        cdef mx.t_rect pr
        cdef mx.t_max_err err = mx.jbox_get_rect_for_sym(self.ptr, str_to_sym(which), &pr)
        if err != mx.MAX_ERR_NONE:
           return error("could not get rect for box given attribute name")
        return Rect(pr.x, pr.y, pr.width, pr.height)

    def set_rect_for_sym(self, which: str, rect: Rect):
        """Change the rect for a box with a given attribute name."""
        cdef mx.t_rect pr  = rect
        cdef mx.t_max_err err = mx.jbox_set_rect_for_sym(self.ptr, str_to_sym(which), &pr)
        if err != mx.MAX_ERR_NONE:
           return error("could not set rect for box with given attribute name")

    def set_rect(self, rect: Rect):
        """Set both the presentation rect and the patching rect."""
        cdef mx.t_rect pr  = rect
        cdef mx.t_max_err err = mx.jbox_set_rect(self.ptr, &pr)
        if err != mx.MAX_ERR_NONE:
           return error("could not set rect for box")

    def get_patching_rect(self):
        """Retrieve the patching rect of a box."""
        cdef mx.t_rect pr
        cdef mx.t_max_err err = mx.jbox_get_patching_rect(self.ptr, &pr)
        if err != mx.MAX_ERR_NONE:
           return error("could not get patching rect for box")
        return Rect(pr.x, pr.y, pr.width, pr.height)

    def set_patching_rect(self, rect: Rect):
        """Change the patching rect of a box."""
        cdef mx.t_rect pr  = rect
        cdef mx.t_max_err err = mx.jbox_set_patching_rect(self.ptr, &pr)
        if err != mx.MAX_ERR_NONE:
           return error("could not set patching rect for box")

    def get_presentation_rect(self):
        """Retrieve the presentation rect of a box."""
        cdef mx.t_rect pr
        cdef mx.t_max_err err = mx.jbox_get_presentation_rect(self.ptr, &pr)
        if err != mx.MAX_ERR_NONE:
           return error("could not get presentation rect for box")
        return Rect(pr.x, pr.y, pr.width, pr.height)

    def set_presentation_rect(self, rect: Rect):
        """Change the presentation rect of a box."""
        cdef mx.t_rect pr  = rect
        cdef mx.t_max_err err = mx.jbox_set_presentation_rect(self.ptr, &pr)
        if err != mx.MAX_ERR_NONE:
           return error("could not set presentation rect for box")

    def set_position(self, x: float, y: float):
        """Set the position of a box for both presentation and patching views."""
        cdef mx.t_pt pos  = (x, y)
        cdef mx.t_max_err err = mx.jbox_set_position(self.ptr, &pos)
        if err != mx.MAX_ERR_NONE:
           return error("could not set the position of a box for both views")

    def get_patching_position(self) -> tuple:
        """Fetch the position of a box for the patching view."""
        cdef mx.t_pt pos
        cdef mx.t_max_err err = mx.jbox_get_patching_position(self.ptr, &pos)
        if err != mx.MAX_ERR_NONE:
           return error("could not get patching position for box")
        return (pos.x, pos.y)

    def set_presentation_position(self, x: float, y: float):
        """Set the position of a box for the presentation view."""
        cdef mx.t_pt pos  = (x, y)
        cdef mx.t_max_err err = mx.jbox_set_presentation_position(self.ptr, &pos)
        if err != mx.MAX_ERR_NONE:
           return error("could not set the position of a box for presentation view")

    def set_size(self, width: float, height: float):
        """Set the size of a box for both the presentation and patching views."""
        cdef mx.t_size size  = (width, height)
        cdef mx.t_max_err err = mx.jbox_set_size(self.ptr, &size)
        if err != mx.MAX_ERR_NONE:
           return error("could not set the size of a box for both views")

    def get_patching_size(self) -> tuple:
        """Fetch the size of a box for the patching view."""
        cdef mx.t_size size
        cdef mx.t_max_err err = mx.jbox_get_patching_size(self.ptr, &size)
        if err != mx.MAX_ERR_NONE:
           return error("could not get patching size for box")
        return (size.width, size.height)

    def set_patching_size(self, width: float, height: float):
        """Set the size of a box for the patching view."""
        cdef mx.t_size size  = (width, height)
        cdef mx.t_max_err err = mx.jbox_set_patching_size(self.ptr, &size)
        if err != mx.MAX_ERR_NONE:
           return error("could not set the size of a box for the patching view.")

    def get_presentation_size(self) -> tuple:
        """Fetch the size of a box for the presentation view."""
        cdef mx.t_size size
        cdef mx.t_max_err err = mx.jbox_get_presentation_size(self.ptr, &size)
        if err != mx.MAX_ERR_NONE:
           return error("could not get presentation size for box")
        return (size.width, size.height)

    def set_presentation_size(self, width: float, height: float):
        """Set the size of a box for the presentation view."""
        cdef mx.t_size size  = (width, height)
        cdef mx.t_max_err err = mx.jbox_set_presentation_size(self.ptr, &size)
        if err != mx.MAX_ERR_NONE:
           return error("could not set the size of a box for the presentation view.")

    def get_maxclass(self) -> str:
        """Retrieve the name of the class of the box's object."""
        cdef mx.t_symbol* name = mx.jbox_get_maxclass(self.ptr)
        return sym_to_str(name)

    def get_object(self) -> MaxObject:
        """Retrieve the box's object."""
        cdef mx.t_object* obj = mx.jbox_get_object(self.ptr)
        return MaxObject.from_ptr(<mx.t_object*>obj)

    def get_patcher(self) -> Patcher:
        """Retrieve a box's patcher."""
        cdef mx.t_object* patcher = mx.jbox_get_patcher(self.ptr)
        if patcher is not NULL:
            return Patcher.from_ptr(<mx.t_object*>patcher)
        error("box does not have an associated patcher""")

    def get_nextobject(self) -> Box:
        """The next box in the patcher's (linked) list of boxes."""
        cdef mx.t_object* next_box = mx.jbox_get_nextobject(self.ptr)
        return Box.from_ptr(next_box)

    def get_prevobject(self) -> Box:
        """The prior box in the patcher's (linked) list of boxes."""
        cdef mx.t_object* next_box = mx.jbox_get_prevobject(self.ptr)
        return Box.from_ptr(next_box)

    def is_hidden(self) -> bool:
        """Return true if box is hidden"""
        return bool(mx.jbox_get_hidden(self.ptr))

    def set_hidden(self, on: bool):
        """Set a box hidden attribute"""
        cdef mx.t_max_err err = mx.jbox_set_hidden(self.ptr, on)
        if err != mx.MAX_ERR_NONE:
           return error("could not set box's hidden attribute")

    def get_fontname(self) -> str:
        """Retrieve a box's 'fontname' attribute."""
        cdef mx.t_symbol* name = mx.jbox_get_fontname(self.ptr)
        return sym_to_str(name)

    def set_fontname(self, name: str):
        """Set a box's 'fontname' attribute."""
        cdef mx.t_max_err err = mx.jbox_set_fontname(self.ptr, str_to_sym(name))
        if err != mx.MAX_ERR_NONE:
           return error("could not set box's fontname attribute")

    def get_fontsize(self) -> float:
        """Retrieve a box's 'fontsize' attribute."""
        return mx.jbox_get_fontsize(self.ptr)

    def set_fontsize(self, size: float):
        """Set a box's 'fontsize' attribute."""
        cdef mx.t_max_err err = mx.jbox_set_fontsize(self.ptr, size)
        if err != mx.MAX_ERR_NONE:
           return error("could not set box's fontsize attribute")

    def get_color(self) -> Rgba:
        """Retrieve a box's 'color' attribute."""
        cdef mx.t_jrgba c
        cdef mx.t_max_err err = mx.jbox_get_color(self.ptr, &c)
        if err == mx.MAX_ERR_NONE:
            return Rgba(c.red, c.green, c.blue, c.alpha)
        return error("could not get box's color")

    def set_color(self, color: Rgba):
        """Set a box's 'color' attribute."""
        cdef mx.t_jrgba c = color
        cdef mx.t_max_err err = mx.jbox_set_color(self.ptr, &c)
        if err != mx.MAX_ERR_NONE:
           return error("could not set box's color")
 
    def get_varname(self) -> str:
        """Retrieve a box's scripting name."""
        cdef mx.t_symbol* varname = mx.jbox_get_varname(self.ptr)
        return sym_to_str(varname)

    def set_varname(self, varname: str):
        """set a box's scripting name."""
        cdef mx.t_max_err err = mx.jbox_set_varname(self.ptr, str_to_sym(varname))
        if err != mx.MAX_ERR_NONE:
           return error("could not set box's scripting name")

    def get_id(self) -> str:
        """Retrieve a box's unique id."""
        cdef mx.t_symbol* _id = mx.jbox_get_id(self.ptr)
        return sym_to_str(_id)


# ----------------------------------------------------------------------------
# api.MaxApp

cdef class MaxApp:
    """a class to enable messages to the 'max' application"""
    cdef mx.t_object *ptr

    def __cinit__(self):
        self.ptr = <mx.t_object*>mx.object_new(
            mx.gensym("nobox"), mx.gensym("max"))

    def __dealloc__(self):
        if self.ptr:
            mx.object_free(self.ptr)

    def _method_noargs(self, str name):
        """object method call with no arguments"""
        cdef mx.t_max_err err = mx.object_method_typed(
            <mx.t_object *>self.ptr, str_to_sym(name), 0, NULL, NULL)
        if err == mx.MAX_ERR_NONE:
            return
        return error(f"method '{name}' call failed")

    def _method_args(self, str name, *args):
        """strongly typed object method call with arguments"""
        cdef Atom atom = Atom(*args)
        cdef mx.t_max_err err = mx.object_method_typed(
            <mx.t_object *>self.ptr, str_to_sym(name), atom.size, atom.ptr, NULL)
        if err == mx.MAX_ERR_NONE:
            return
        return error(f"method '{name}' call failed")

    def _method_parsestr(self, str name, str parsestr):
        """combines object_method_typed() + atom_setparse() to define method arguments."""
        cdef mx.t_max_err err = mx.object_method_parse(
            <mx.t_object *>self.ptr, str_to_sym(name), parsestr.encode('utf8'), NULL)
        if err == mx.MAX_ERR_NONE:
            return
        return error(f"method '{name}' call failed")

    def _method_float(self, str name, float number):
        """wrapper for object_method_typed() that passes a single float as an argument"""
        cdef mx.t_max_err err = mx.object_method_float(
            <mx.t_object *>self.ptr, str_to_sym(name), number, NULL)
        if err == mx.MAX_ERR_NONE:
            return
        return error(f"method '{name}' call failed")

    def _method_double(self, str name, double number):
        """wrapper for object_method_typed() that passes a single double as an argument"""
        cdef mx.t_max_err err = mx.object_method_double(
            <mx.t_object *>self.ptr, str_to_sym(name), number, NULL)
        if err == mx.MAX_ERR_NONE:
            return
        return error(f"method '{name}' call failed")

    def _method_long(self, str name, long number):
        """wrapper for object_method_typed() that passes a single long as an argument"""
        cdef mx.t_max_err err = mx.object_method_long(
            <mx.t_object *>self.ptr, str_to_sym(name), number, NULL)
        if err == mx.MAX_ERR_NONE:
            return
        return error(f"method '{name}' call failed")

    def _method_sym(self, str name, str symbol):
        """wrapper for object_method_typed() that passes a single t_symbol as an argument"""
        cdef mx.t_max_err err = mx.object_method_sym(
            <mx.t_object *>self.ptr, str_to_sym(name), str_to_sym(symbol), NULL)
        if err == mx.MAX_ERR_NONE:
            return
        return error(f"method '{name}' call failed")

    def call(self, str name, *args, parse=False):
        """general call object method function (strongly typed)"""
        if len(args) == 0:
            return self._method_noargs(name)
        elif len(args) == 1:
            if isinstance(args[0], str):
                if parse:
                    return self._method_parsestr(name, args[0])
                else:
                    return self._method_sym(name, args[0])
            elif isinstance(args[0], float):
                return self._method_double(name, args[0])
            elif isinstance(args[0], int):
                return self._method_long(name, args[0])
            elif isinstance(args[0], list):
                return self.call(name, *args[0])
            elif isinstance(args[0], tuple):
                return self.call(name, *args[0])
        else:
            return self._method_args(name, *args)


    def clean(self):
        self.call("clean")

    def clearmaxwindow(self):
        self.call("clearmaxwindow")

    def htmlref(self, name: str):
        self.call("htmlref", name)

    def openfile(self, name: str):
        self.call("openfile", name)

    def closefile(self, name: str):
        self.call("closefile", name)

    def midilist(self):
        self.call("midilist")

    def maxwindow(self):
        self.call("maxwindow")

    def paths(self):
        self.call("paths")

    def externaleditor(self, name: str):
        self.call("externaleditor", name)

    def useexternaleditor(self, on: bool = True):
        self.call("useexternaleditor", on)

    def hidemenubar(self):
        self.call("hidemenubar")

    def showmenubar(self):
        self.call("showmenubar")

    def externs(self):
        self.call("externs")

    def getsystem(self, receiver: str):
        self.call("getsystem", receiver)

    def getversion(self, receiver: str):
        self.call("getversion", receiver)

    def sendapppath(self, receiver: str):
        self.call("sendapppath", receiver)

    def launchbrowser(self, url: str):
        self.call("launchbrowser", url)

    def preempt(self, on: bool = True):
        self.call("preempt", on)

    def quit(self):
        self.call("quit")


# ----------------------------------------------------------------------------
# api.PyExternal

cdef class PyExternal:
    """Wraps the `py` external object and its methods.

    Should expose as much functionality as possible.
    """
    cdef px.t_py *ptr
    cdef bytes name

    def __cinit__(self):
        """Retrieves the py object name and reference.

        PY_OBJ_NAME is set to __builtins__ at object creation
        making it available to all modules.

        Since all py objects are registered, knowing the name
        allows any module in the namespace to get a reference
        (as below) to its parent object.
        """
        PY_OBJ_NAME = getattr(__builtins__, 'PY_OBJ_NAME')
        self.name = PY_OBJ_NAME.encode('utf-8')
        self.ptr = <px.t_py *>mx.object_findregistered(
            mx.CLASS_BOX, mx.gensym(self.name))

    def bang(self):
        """Send bang out of left (default) outlet"""
        px.py_bang(self.ptr)

    def bang_success(self):
        """signal success by banging out of right outliet outlet"""
        px.py_bang_success(self.ptr)

    def bang_failure(self):
        """signal failure by banging out of middle outlet"""
        px.py_bang_failure(self.ptr)

    def log_info(self, str msg):
        """log info using object_post"""
        px.py_info(self.ptr, msg.encode('utf8'))

    def log_debug(self, str msg):
        """log debug using object_post"""
        px.py_debug(self.ptr, msg.encode('utf8'))

    def log_error(self, str s):
        """log error using object_error"""
        px.py_error(self.ptr, s.encode('utf8'))

    def scan(self):
        """scanned patcher for named objects"""
        px.py_scan(self.ptr)

    def lookup(self, str name) -> bool:
        """lookup varname in object registry"""
        cdef mx.t_hashtab* registry = px.py_get_global_registry()
        cdef mx.t_object* obj = NULL
        cdef mx.t_max_err err

        if (mx.hashtab_getsize(registry) == 0):
            self.log_error("registry not populated")
            return

        err = mx.hashtab_lookup(registry, str_to_sym(name), &obj)

        if ((err != mx.MAX_ERR_NONE) or (obj == NULL)):
            self.log_error("no object found with name")
            return False
        else:
            self.log_debug("found object")
            return True

    def get_patcher(self) -> Patcher:
        """get containing patcher"""
        patcher = Patcher.from_object(<mx.t_object*>self.ptr)
        return patcher

    def get_buffer(self, name: str) -> Buffer:
        """retrieve buffer by name"""
        buf = Buffer.from_name(<mx.t_object*>self.ptr, name)
        return buf

    def create_buffer(self, name: str, sample_file: str) -> Buffer:
        """create buffer with name from file"""
        buf = Buffer.new(<mx.t_object*>self.ptr, name, sample_file)
        return buf

    def create_empty_buffer(self, str name, int duration_ms):
        """creates empty named buffer with duration in milliseconds"""
        buf = Buffer.empty(<mx.t_object*>self.ptr, name, duration_ms)
        return buf

    # def send(self, str name, list args):
    #     """general message send to receiver"""
    #     cdef long argc = <long>len(args) + 1
    #     cdef mx.t_atom argv[PY_MAX_ATOMS]
    #     _args = [name] + args
    #     cdef Atom atom = Atom(*_args)
    #     assert isinstance(args[0], str), "send first arg must be str name of receiver"
    #     px.py_send(self.ptr, mx.gensym(""), atom.size, atom.ptr)

    cdef send(self, str name, list args):
        cdef long argc = <long>len(args) + 1
        cdef mx.t_atom argv[PY_MAX_ATOMS]
        _args = [name] + args

        if argc < 1:
            self.error("no arguments given")
            return

        if argc >= PY_MAX_ATOMS - 1:
            self.error("number of args exceeded app limit")
            return

        for i, elem in enumerate(_args):
            if type(elem) == float:
                mx.atom_setfloat(&argv[i], <double>elem)
            elif type(elem) == int:
                mx.atom_setlong((&argv[i]), <long>elem)
            elif type(elem) == str:
                mx.atom_setsym((&argv[i]), str_to_sym(elem))
            else:
                continue
        # mx.postatom(argv)
        px.py_send(self.ptr, mx.gensym(""), argc, argv)

    cdef bint table_exists(self, str table_name):
        return px.py_table_exists(self.ptr, table_name.encode('utf-8'))

    cdef mx.t_max_err list_to_table(self, char* table_name, PyObject* plist):
        return px.py_list_to_table(self.ptr, table_name, plist)

    cdef PyObject* table_to_list(self, char* table_name):
        return px.py_table_to_list(self.ptr, table_name)



    cdef out_sym(self, str arg):
        mx.outlet_anything(<void*>px.get_outlet(self.ptr), str_to_sym(arg), 0, NULL)

    cdef out_float(self, float arg):
        mx.outlet_float(<void*>px.get_outlet(self.ptr), <double>arg)

    cdef out_int(self, int arg):
        mx.outlet_int(<void*>px.get_outlet(self.ptr), <long>arg)

    cdef out_list(self, list arg):
        """note: not recursive...(yet) still cannot deal with list in list"""
        cdef Atom atom = Atom.from_seq(arg)
        cdef int i

        for i, elem in enumerate(arg):
            if type(elem) == float:
                atom.set_float(i, <double>elem)
            elif type(elem) == int:
                atom.set_long(i, <long>elem)
            elif type(elem) == str:
                atom.set_symbol(i, elem)
            else:
                continue
        mx.outlet_list(<void*>px.get_outlet(self.ptr),
            mx.gensym("list"), atom.size, atom.ptr)

    cdef out_dict(self, dict arg):
        """note: not recursive...(yet) still cannot deal with dict in dict"""
        res = []
        for k, v in arg.items():
            res.append(k)
            res.append(':')
            if type(v) in [list, set, tuple]:
                for i in v:
                    res.append(i)
            else:
                res.append(v)
        self.out_list(res)

    def out(self, arg: object):
        if isinstance(arg, float):
            self.out_float(arg)
        elif isinstance(arg, int):
            self.out_int(arg)
        elif isinstance(arg, str):
            self.out_sym(arg)
        elif isinstance(arg, list):
            self.out_list(arg)
        elif isinstance(arg, dict):
            self.out_dict(<dict>arg)
        else:
            return

    cdef mx.t_max_err method_binbuf(self, mx.t_symbol* s, void* buf, mx.t_atom* rv):
        return mx.object_method_binbuf(<mx.t_object*>self.ptr, s, buf, rv)



# ----------------------------------------------------------------------------
# Alternative external extension type (obj pointer retrieved via uintptr_t

cdef class PyMxObject:
    cdef px.t_py *x

    def __cinit__(self):
        self.x = <px.t_py*>px.py_get_object_ref()

    cpdef bang(self):
        px.py_bang(self.x)

def test_ref():
    ext = PyMxObject()
    ext.bang()


# ----------------------------------------------------------------------------
# numpy c-api import example

if INCLUDE_NUMPY:

    # @cython.boundscheck(False)
    def zadd(in1, in2):
        cdef double complex[:] a = in1.ravel()
        cdef double complex[:] b = in2.ravel()

        out = np.empty(a.shape[0], np.complex64)
        cdef double complex[:] c = out.ravel()

        for i in range(c.shape[0]):
            c[i].real = a[i].real + b[i].real
            c[i].imag = a[i].imag + b[i].imag

        return out


# ----------------------------------------------------------------------------
# c-level helper functions for the `py` external
# 
# This section makes available c types, variables and functions defined here
# to the py.c file that is linked together with the cython-generated api.c file


cdef public mx.t_max_err py_hello(px.t_py* x, mx.t_symbol* s, long argc, mx.t_atom* argv):
    """A demo of a Max method in cython!

    This works exactly as a A_GIMME method
    """
    cdef mx.t_symbol* name
    if argc > 0:
        name = mx.atom_getsym(argv)
        if name:
            mx.post("hello %s: a method defined in api.pyx", name.s_name)
            return mx.MAX_ERR_NONE
    return mx.MAX_ERR_GENERIC


# ----------------------------------------------------------------------------
# python-level helper functions


## general helpers

def hello():
    ext = PyExternal()
    ext.out("Hello World")

def get_globals():
    return list(globals().keys())

def bang():
    ext = PyExternal()
    ext.bang()

def bang_success():
    ext = PyExternal()
    ext.bang_success()

def bang_failure():
    ext = PyExternal()
    ext.bang_failure()

def out(object obj):
    ext = PyExternal()
    ext.out(obj)

def out2(object obj):
    cdef px.t_py* x = <px.t_py*>px.py_get_object_ref()
    px.py_handle_output(x, <PyObject *>obj)

def send(name, *args):
    ext = PyExternal()
    ext.send(name, list(args))

def lookup(name):
    ext = PyExternal()
    ext.lookup(name)

def post(str s):
    mx.post(s.encode('utf-8'))

def error(str s):
    mx.error(s.encode('utf-8'))


## get object helpers

def get_patcher() -> Patcher:
    ext = PyExternal()
    patcher = ext.get_patcher()
    return patcher
    
def get_buffer(name: str) -> Buffer:
    ext = PyExternal()
    buf = ext.get_buffer(name)
    return buf

def get_max():
    cdef mx.t_object *maxobj = <mx.t_object*>mx.object_new(
            mx.gensym("nobox"), mx.gensym("max"))
    if maxobj is NULL:
        error("could not get max object")


## buffer helpers

def create_buffer(name: str, sample_file: str) -> Buffer:
    ext = PyExternal()
    buf = ext.create_buffer(name, sample_file)
    return buf

def create_empty_buffer(name: str, duration_ms: int) -> Buffer:
    ext = PyExternal()
    buf = ext.create_empty_buffer(name, duration_ms)
    return buf



<|MERGE_RESOLUTION|>--- conflicted
+++ resolved
@@ -124,6 +124,7 @@
     cdef mx.t_object *ptr
     cdef bint ptr_owner
     cdef public str classname
+    cdef public str classname
 
     def __cinit__(self):
         self.ptr = NULL
@@ -140,11 +141,7 @@
         self.classname = classname
         self.ptr = <mx.t_object*>mx.object_new_typed(
             str_to_sym(namespace), str_to_sym(classname), atom.size, atom.ptr)
-<<<<<<< HEAD
         self.classname = classname
-=======
-        self.ptr_owner = True        
->>>>>>> 096eefa8
 
     @staticmethod
     def from_str(classname: str, parsestr: str, namespace: str = "box") -> MaxObject:
